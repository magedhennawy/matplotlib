from __future__ import division, print_function
import math
import warnings
from operator import itemgetter
import itertools

import numpy as np
from numpy import ma

import matplotlib
rcParams = matplotlib.rcParams

import matplotlib.artist as martist
from matplotlib.artist import allow_rasterization
import matplotlib.axis as maxis
import matplotlib.cbook as cbook
import matplotlib.collections as mcoll
import matplotlib.colors as mcolors
import matplotlib.contour as mcontour
import matplotlib.dates as _  # <-registers a date unit converter
from matplotlib import docstring
import matplotlib.font_manager as font_manager
import matplotlib.image as mimage
import matplotlib.legend as mlegend
import matplotlib.lines as mlines
import matplotlib.markers as mmarkers
import matplotlib.mlab as mlab
import matplotlib.path as mpath
import matplotlib.patches as mpatches
import matplotlib.spines as mspines
import matplotlib.quiver as mquiver
import matplotlib.scale as mscale
import matplotlib.stackplot as mstack
import matplotlib.streamplot as mstream
import matplotlib.table as mtable
import matplotlib.text as mtext
import matplotlib.ticker as mticker
import matplotlib.transforms as mtransforms
import matplotlib.tri as mtri
from matplotlib.container import BarContainer, ErrorbarContainer, StemContainer

iterable = cbook.iterable
is_string_like = cbook.is_string_like
is_sequence_of_strings = cbook.is_sequence_of_strings


def _string_to_bool(s):
    if not is_string_like(s):
        return s
    if s == 'on':
        return True
    if s == 'off':
        return False
    raise ValueError("string argument must be either 'on' or 'off'")


def _process_plot_format(fmt):
    """
    Process a MATLAB style color/line style format string.  Return a
    (*linestyle*, *color*) tuple as a result of the processing.  Default
    values are ('-', 'b').  Example format strings include:

    * 'ko': black circles
    * '.b': blue dots
    * 'r--': red dashed lines

    .. seealso::

        :func:`~matplotlib.Line2D.lineStyles` and
        :func:`~matplotlib.pyplot.colors`
            for all possible styles and color format string.
    """

    linestyle = None
    marker = None
    color = None

    # Is fmt just a colorspec?
    try:
        color = mcolors.colorConverter.to_rgb(fmt)

        # We need to differentiate grayscale '1.0' from tri_down marker '1'
        try:
            fmtint = str(int(fmt))
        except ValueError:
            return linestyle, marker, color  # Yes
        else:
            if fmt != fmtint:
                # user definitely doesn't want tri_down marker
                return linestyle, marker, color  # Yes
            else:
                # ignore converted color
                color = None
    except ValueError:
        pass  # No, not just a color.

    # handle the multi char special cases and strip them from the
    # string
    if fmt.find('--') >= 0:
        linestyle = '--'
        fmt = fmt.replace('--', '')
    if fmt.find('-.') >= 0:
        linestyle = '-.'
        fmt = fmt.replace('-.', '')
    if fmt.find(' ') >= 0:
        linestyle = 'None'
        fmt = fmt.replace(' ', '')

    chars = [c for c in fmt]

    for c in chars:
        if c in mlines.lineStyles:
            if linestyle is not None:
                raise ValueError(
                    'Illegal format string "%s"; two linestyle symbols' % fmt)
            linestyle = c
        elif c in mlines.lineMarkers:
            if marker is not None:
                raise ValueError(
                    'Illegal format string "%s"; two marker symbols' % fmt)
            marker = c
        elif c in mcolors.colorConverter.colors:
            if color is not None:
                raise ValueError(
                    'Illegal format string "%s"; two color symbols' % fmt)
            color = c
        else:
            raise ValueError(
                'Unrecognized character %c in format string' % c)

    if linestyle is None and marker is None:
        linestyle = rcParams['lines.linestyle']
    if linestyle is None:
        linestyle = 'None'
    if marker is None:
        marker = 'None'

    return linestyle, marker, color


class _process_plot_var_args(object):
    """
    Process variable length arguments to the plot command, so that
    plot commands like the following are supported::

      plot(t, s)
      plot(t1, s1, t2, s2)
      plot(t1, s1, 'ko', t2, s2)
      plot(t1, s1, 'ko', t2, s2, 'r--', t3, e3)

    an arbitrary number of *x*, *y*, *fmt* are allowed
    """
    def __init__(self, axes, command='plot'):
        self.axes = axes
        self.command = command
        self.set_color_cycle()

    def __getstate__(self):
        # note: it is not possible to pickle a itertools.cycle instance
        return {'axes': self.axes, 'command': self.command}

    def __setstate__(self, state):
        self.__dict__ = state.copy()
        self.set_color_cycle()

    def set_color_cycle(self, clist=None):
        if clist is None:
            clist = rcParams['axes.color_cycle']
        self.color_cycle = itertools.cycle(clist)

    def __call__(self, *args, **kwargs):

        if self.axes.xaxis is not None and self.axes.yaxis is not None:
            xunits = kwargs.pop('xunits', self.axes.xaxis.units)

            if self.axes.name == 'polar':
                xunits = kwargs.pop('thetaunits', xunits)

            yunits = kwargs.pop('yunits', self.axes.yaxis.units)

            if self.axes.name == 'polar':
                yunits = kwargs.pop('runits', yunits)

            if xunits != self.axes.xaxis.units:
                self.axes.xaxis.set_units(xunits)

            if yunits != self.axes.yaxis.units:
                self.axes.yaxis.set_units(yunits)

        ret = self._grab_next_args(*args, **kwargs)
        return ret

    def set_lineprops(self, line, **kwargs):
        assert self.command == 'plot', 'set_lineprops only works with "plot"'
        for key, val in kwargs.items():
            funcName = "set_%s" % key
            if not hasattr(line, funcName):
                raise TypeError('There is no line property "%s"' % key)
            func = getattr(line, funcName)
            func(val)

    def set_patchprops(self, fill_poly, **kwargs):
        assert self.command == 'fill', 'set_patchprops only works with "fill"'
        for key, val in kwargs.items():
            funcName = "set_%s" % key
            if not hasattr(fill_poly, funcName):
                raise TypeError('There is no patch property "%s"' % key)
            func = getattr(fill_poly, funcName)
            func(val)

    def _xy_from_xy(self, x, y):
        if self.axes.xaxis is not None and self.axes.yaxis is not None:
            bx = self.axes.xaxis.update_units(x)
            by = self.axes.yaxis.update_units(y)

            if self.command != 'plot':
                # the Line2D class can handle unitized data, with
                # support for post hoc unit changes etc.  Other mpl
                # artists, eg Polygon which _process_plot_var_args
                # also serves on calls to fill, cannot.  So this is a
                # hack to say: if you are not "plot", which is
                # creating Line2D, then convert the data now to
                # floats.  If you are plot, pass the raw data through
                # to Line2D which will handle the conversion.  So
                # polygons will not support post hoc conversions of
                # the unit type since they are not storing the orig
                # data.  Hopefully we can rationalize this at a later
                # date - JDH
                if bx:
                    x = self.axes.convert_xunits(x)
                if by:
                    y = self.axes.convert_yunits(y)

        x = np.atleast_1d(x)  # like asanyarray, but converts scalar to array
        y = np.atleast_1d(y)
        if x.shape[0] != y.shape[0]:
            raise ValueError("x and y must have same first dimension")
        if x.ndim > 2 or y.ndim > 2:
            raise ValueError("x and y can be no greater than 2-D")

        if x.ndim == 1:
            x = x[:, np.newaxis]
        if y.ndim == 1:
            y = y[:, np.newaxis]
        return x, y

    def _makeline(self, x, y, kw, kwargs):
        kw = kw.copy()  # Don't modify the original kw.
        if not 'color' in kw and not 'color' in kwargs.keys():
            kw['color'] = self.color_cycle.next()
            # (can't use setdefault because it always evaluates
            # its second argument)
        seg = mlines.Line2D(x, y,
                            axes=self.axes,
                            **kw
                            )
        self.set_lineprops(seg, **kwargs)
        return seg

    def _makefill(self, x, y, kw, kwargs):
        try:
            facecolor = kw['color']
        except KeyError:
            facecolor = self.color_cycle.next()
        seg = mpatches.Polygon(np.hstack((x[:, np.newaxis],
                                          y[:, np.newaxis])),
                               facecolor=facecolor,
                               fill=True,
                               closed=kw['closed'])
        self.set_patchprops(seg, **kwargs)
        return seg

    def _plot_args(self, tup, kwargs):
        ret = []
        if len(tup) > 1 and is_string_like(tup[-1]):
            linestyle, marker, color = _process_plot_format(tup[-1])
            tup = tup[:-1]
        elif len(tup) == 3:
            raise ValueError('third arg must be a format string')
        else:
            linestyle, marker, color = None, None, None
        kw = {}
        for k, v in zip(('linestyle', 'marker', 'color'),
                        (linestyle, marker, color)):
            if v is not None:
                kw[k] = v

        y = np.atleast_1d(tup[-1])

        if len(tup) == 2:
            x = np.atleast_1d(tup[0])
        else:
            x = np.arange(y.shape[0], dtype=float)

        x, y = self._xy_from_xy(x, y)

        if self.command == 'plot':
            func = self._makeline
        else:
            kw['closed'] = kwargs.get('closed', True)
            func = self._makefill

        ncx, ncy = x.shape[1], y.shape[1]
        for j in xrange(max(ncx, ncy)):
            seg = func(x[:, j % ncx], y[:, j % ncy], kw, kwargs)
            ret.append(seg)
        return ret

    def _grab_next_args(self, *args, **kwargs):

        remaining = args
        while 1:

            if len(remaining) == 0:
                return
            if len(remaining) <= 3:
                for seg in self._plot_args(remaining, kwargs):
                    yield seg
                return

            if is_string_like(remaining[2]):
                isplit = 3
            else:
                isplit = 2

            for seg in self._plot_args(remaining[:isplit], kwargs):
                yield seg
            remaining = remaining[isplit:]


class Axes(martist.Artist):
    """
    The :class:`Axes` contains most of the figure elements:
    :class:`~matplotlib.axis.Axis`, :class:`~matplotlib.axis.Tick`,
    :class:`~matplotlib.lines.Line2D`, :class:`~matplotlib.text.Text`,
    :class:`~matplotlib.patches.Polygon`, etc., and sets the
    coordinate system.

    The :class:`Axes` instance supports callbacks through a callbacks
    attribute which is a :class:`~matplotlib.cbook.CallbackRegistry`
    instance.  The events you can connect to are 'xlim_changed' and
    'ylim_changed' and the callback will be called with func(*ax*)
    where *ax* is the :class:`Axes` instance.
    """
    name = "rectilinear"

    _shared_x_axes = cbook.Grouper()
    _shared_y_axes = cbook.Grouper()

    def __str__(self):
        return "Axes(%g,%g;%gx%g)" % tuple(self._position.bounds)

    def __init__(self, fig, rect,
                 axisbg=None,  # defaults to rc axes.facecolor
                 frameon=True,
                 sharex=None,  # use Axes instance's xaxis info
                 sharey=None,  # use Axes instance's yaxis info
                 label='',
                 xscale=None,
                 yscale=None,
                 **kwargs
                 ):
        """
        Build an :class:`Axes` instance in
        :class:`~matplotlib.figure.Figure` *fig* with
        *rect=[left, bottom, width, height]* in
        :class:`~matplotlib.figure.Figure` coordinates

        Optional keyword arguments:

          ================   =========================================
          Keyword            Description
          ================   =========================================
          *adjustable*       [ 'box' | 'datalim' | 'box-forced']
          *alpha*            float: the alpha transparency (can be None)
          *anchor*           [ 'C', 'SW', 'S', 'SE', 'E', 'NE', 'N',
                               'NW', 'W' ]
          *aspect*           [ 'auto' | 'equal' | aspect_ratio ]
          *autoscale_on*     [ *True* | *False* ] whether or not to
                             autoscale the *viewlim*
          *axis_bgcolor*     any matplotlib color, see
                             :func:`~matplotlib.pyplot.colors`
          *axisbelow*        draw the grids and ticks below the other
                             artists
          *cursor_props*     a (*float*, *color*) tuple
          *figure*           a :class:`~matplotlib.figure.Figure`
                             instance
          *frame_on*         a boolean - draw the axes frame
          *label*            the axes label
          *navigate*         [ *True* | *False* ]
          *navigate_mode*    [ 'PAN' | 'ZOOM' | None ] the navigation
                             toolbar button status
          *position*         [left, bottom, width, height] in
                             class:`~matplotlib.figure.Figure` coords
          *sharex*           an class:`~matplotlib.axes.Axes` instance
                             to share the x-axis with
          *sharey*           an class:`~matplotlib.axes.Axes` instance
                             to share the y-axis with
          *title*            the title string
          *visible*          [ *True* | *False* ] whether the axes is
                             visible
          *xlabel*           the xlabel
          *xlim*             (*xmin*, *xmax*) view limits
          *xscale*           [%(scale)s]
          *xticklabels*      sequence of strings
          *xticks*           sequence of floats
          *ylabel*           the ylabel strings
          *ylim*             (*ymin*, *ymax*) view limits
          *yscale*           [%(scale)s]
          *yticklabels*      sequence of strings
          *yticks*           sequence of floats
          ================   =========================================
        """ % {'scale': ' | '.join(
            [repr(x) for x in mscale.get_scale_names()])}
        martist.Artist.__init__(self)
        if isinstance(rect, mtransforms.Bbox):
            self._position = rect
        else:
            self._position = mtransforms.Bbox.from_bounds(*rect)
        self._originalPosition = self._position.frozen()
        self.set_axes(self)
        self.set_aspect('auto')
        self._adjustable = 'box'
        self.set_anchor('C')
        self._sharex = sharex
        self._sharey = sharey
        if sharex is not None:
            self._shared_x_axes.join(self, sharex)
            if sharex._adjustable == 'box':
                sharex._adjustable = 'datalim'
                #warnings.warn(
                #    'shared axes: "adjustable" is being changed to "datalim"')
            self._adjustable = 'datalim'
        if sharey is not None:
            self._shared_y_axes.join(self, sharey)
            if sharey._adjustable == 'box':
                sharey._adjustable = 'datalim'
                #warnings.warn(
                #    'shared axes: "adjustable" is being changed to "datalim"')
            self._adjustable = 'datalim'
        self.set_label(label)
        self.set_figure(fig)

        self.set_axes_locator(kwargs.get("axes_locator", None))

        self.spines = self._gen_axes_spines()

        # this call may differ for non-sep axes, eg polar
        self._init_axis()

        if axisbg is None:
            axisbg = rcParams['axes.facecolor']
        self._axisbg = axisbg
        self._frameon = frameon
        self._axisbelow = rcParams['axes.axisbelow']

        self._rasterization_zorder = None

        self._hold = rcParams['axes.hold']
        self._connected = {}  # a dict from events to (id, func)
        self.cla()
        # funcs used to format x and y - fall back on major formatters
        self.fmt_xdata = None
        self.fmt_ydata = None

        self.set_cursor_props((1, 'k'))  # set the cursor properties for axes

        self._cachedRenderer = None
        self.set_navigate(True)
        self.set_navigate_mode(None)

        if xscale:
            self.set_xscale(xscale)
        if yscale:
            self.set_yscale(yscale)

        if len(kwargs):
            martist.setp(self, **kwargs)

        if self.xaxis is not None:
            self._xcid = self.xaxis.callbacks.connect('units finalize',
                                                      self.relim)

        if self.yaxis is not None:
            self._ycid = self.yaxis.callbacks.connect('units finalize',
                                                      self.relim)

    def __setstate__(self, state):
        self.__dict__ = state
        # put the _remove_method back on all artists contained within the axes
        for container_name in ['lines', 'collections', 'tables', 'patches',
                               'texts', 'images']:
            container = getattr(self, container_name)
            for artist in container:
                artist._remove_method = container.remove

    def get_window_extent(self, *args, **kwargs):
        """
        get the axes bounding box in display space; *args* and
        *kwargs* are empty
        """
        return self.bbox

    def _init_axis(self):
        "move this out of __init__ because non-separable axes don't use it"
        self.xaxis = maxis.XAxis(self)
        self.spines['bottom'].register_axis(self.xaxis)
        self.spines['top'].register_axis(self.xaxis)
        self.yaxis = maxis.YAxis(self)
        self.spines['left'].register_axis(self.yaxis)
        self.spines['right'].register_axis(self.yaxis)
        self._update_transScale()

    def set_figure(self, fig):
        """
        Set the class:`~matplotlib.axes.Axes` figure

        accepts a class:`~matplotlib.figure.Figure` instance
        """
        martist.Artist.set_figure(self, fig)

        self.bbox = mtransforms.TransformedBbox(self._position,
                                                fig.transFigure)
        # these will be updated later as data is added
        self.dataLim = mtransforms.Bbox.null()
        self.viewLim = mtransforms.Bbox.unit()
        self.transScale = mtransforms.TransformWrapper(
            mtransforms.IdentityTransform())

        self._set_lim_and_transforms()

    def _set_lim_and_transforms(self):
        """
        set the *dataLim* and *viewLim*
        :class:`~matplotlib.transforms.Bbox` attributes and the
        *transScale*, *transData*, *transLimits* and *transAxes*
        transformations.

        .. note::

            This method is primarily used by rectilinear projections
            of the :class:`~matplotlib.axes.Axes` class, and is meant
            to be overridden by new kinds of projection axes that need
            different transformations and limits. (See
            :class:`~matplotlib.projections.polar.PolarAxes` for an
            example.

        """
        self.transAxes = mtransforms.BboxTransformTo(self.bbox)

        # Transforms the x and y axis separately by a scale factor.
        # It is assumed that this part will have non-linear components
        # (e.g., for a log scale).
        self.transScale = mtransforms.TransformWrapper(
            mtransforms.IdentityTransform())

        # An affine transformation on the data, generally to limit the
        # range of the axes
        self.transLimits = mtransforms.BboxTransformFrom(
            mtransforms.TransformedBbox(self.viewLim, self.transScale))

        # The parentheses are important for efficiency here -- they
        # group the last two (which are usually affines) separately
        # from the first (which, with log-scaling can be non-affine).
        self.transData = self.transScale + (self.transLimits + self.transAxes)

        self._xaxis_transform = mtransforms.blended_transform_factory(
            self.transData, self.transAxes)
        self._yaxis_transform = mtransforms.blended_transform_factory(
            self.transAxes, self.transData)

    def get_xaxis_transform(self, which='grid'):
        """
        Get the transformation used for drawing x-axis labels, ticks
        and gridlines.  The x-direction is in data coordinates and the
        y-direction is in axis coordinates.

        .. note::

            This transformation is primarily used by the
            :class:`~matplotlib.axis.Axis` class, and is meant to be
            overridden by new kinds of projections that may need to
            place axis elements in different locations.

        """
        if which == 'grid':
            return self._xaxis_transform
        elif which == 'tick1':
            # for cartesian projection, this is bottom spine
            return self.spines['bottom'].get_spine_transform()
        elif which == 'tick2':
            # for cartesian projection, this is top spine
            return self.spines['top'].get_spine_transform()
        else:
            raise ValueError('unknown value for which')

    def get_xaxis_text1_transform(self, pad_points):
        """
        Get the transformation used for drawing x-axis labels, which
        will add the given amount of padding (in points) between the
        axes and the label.  The x-direction is in data coordinates
        and the y-direction is in axis coordinates.  Returns a
        3-tuple of the form::

          (transform, valign, halign)

        where *valign* and *halign* are requested alignments for the
        text.

        .. note::

            This transformation is primarily used by the
            :class:`~matplotlib.axis.Axis` class, and is meant to be
            overridden by new kinds of projections that may need to
            place axis elements in different locations.

        """
        return (self.get_xaxis_transform(which='tick1') +
                mtransforms.ScaledTranslation(0, -1 * pad_points / 72.0,
                                              self.figure.dpi_scale_trans),
                "top", "center")

    def get_xaxis_text2_transform(self, pad_points):
        """
        Get the transformation used for drawing the secondary x-axis
        labels, which will add the given amount of padding (in points)
        between the axes and the label.  The x-direction is in data
        coordinates and the y-direction is in axis coordinates.
        Returns a 3-tuple of the form::

          (transform, valign, halign)

        where *valign* and *halign* are requested alignments for the
        text.

        .. note::

            This transformation is primarily used by the
            :class:`~matplotlib.axis.Axis` class, and is meant to be
            overridden by new kinds of projections that may need to
            place axis elements in different locations.

        """
        return (self.get_xaxis_transform(which='tick2') +
                mtransforms.ScaledTranslation(0, pad_points / 72.0,
                                              self.figure.dpi_scale_trans),
                "bottom", "center")

    def get_yaxis_transform(self, which='grid'):
        """
        Get the transformation used for drawing y-axis labels, ticks
        and gridlines.  The x-direction is in axis coordinates and the
        y-direction is in data coordinates.

        .. note::

            This transformation is primarily used by the
            :class:`~matplotlib.axis.Axis` class, and is meant to be
            overridden by new kinds of projections that may need to
            place axis elements in different locations.

        """
        if which == 'grid':
            return self._yaxis_transform
        elif which == 'tick1':
            # for cartesian projection, this is bottom spine
            return self.spines['left'].get_spine_transform()
        elif which == 'tick2':
            # for cartesian projection, this is top spine
            return self.spines['right'].get_spine_transform()
        else:
            raise ValueError('unknown value for which')

    def get_yaxis_text1_transform(self, pad_points):
        """
        Get the transformation used for drawing y-axis labels, which
        will add the given amount of padding (in points) between the
        axes and the label.  The x-direction is in axis coordinates
        and the y-direction is in data coordinates.  Returns a 3-tuple
        of the form::

          (transform, valign, halign)

        where *valign* and *halign* are requested alignments for the
        text.

        .. note::

            This transformation is primarily used by the
            :class:`~matplotlib.axis.Axis` class, and is meant to be
            overridden by new kinds of projections that may need to
            place axis elements in different locations.

        """
        return (self.get_yaxis_transform(which='tick1') +
                mtransforms.ScaledTranslation(-1 * pad_points / 72.0, 0,
                                              self.figure.dpi_scale_trans),
                "center", "right")

    def get_yaxis_text2_transform(self, pad_points):
        """
        Get the transformation used for drawing the secondary y-axis
        labels, which will add the given amount of padding (in points)
        between the axes and the label.  The x-direction is in axis
        coordinates and the y-direction is in data coordinates.
        Returns a 3-tuple of the form::

          (transform, valign, halign)

        where *valign* and *halign* are requested alignments for the
        text.

        .. note::

            This transformation is primarily used by the
            :class:`~matplotlib.axis.Axis` class, and is meant to be
            overridden by new kinds of projections that may need to
            place axis elements in different locations.

        """
        return (self.get_yaxis_transform(which='tick2') +
                mtransforms.ScaledTranslation(pad_points / 72.0, 0,
                                              self.figure.dpi_scale_trans),
                "center", "left")

    def _update_transScale(self):
        self.transScale.set(
            mtransforms.blended_transform_factory(
                self.xaxis.get_transform(), self.yaxis.get_transform()))
        if hasattr(self, "lines"):
            for line in self.lines:
                try:
                    line._transformed_path.invalidate()
                except AttributeError:
                    pass

    def get_position(self, original=False):
        'Return the a copy of the axes rectangle as a Bbox'
        if original:
            return self._originalPosition.frozen()
        else:
            return self._position.frozen()

    def set_position(self, pos, which='both'):
        """
        Set the axes position with::

          pos = [left, bottom, width, height]

        in relative 0,1 coords, or *pos* can be a
        :class:`~matplotlib.transforms.Bbox`

        There are two position variables: one which is ultimately
        used, but which may be modified by :meth:`apply_aspect`, and a
        second which is the starting point for :meth:`apply_aspect`.


        Optional keyword arguments:
          *which*

            ==========   ====================
            value        description
            ==========   ====================
            'active'     to change the first
            'original'   to change the second
            'both'       to change both
            ==========   ====================

        """
        if not isinstance(pos, mtransforms.BboxBase):
            pos = mtransforms.Bbox.from_bounds(*pos)
        if which in ('both', 'active'):
            self._position.set(pos)
        if which in ('both', 'original'):
            self._originalPosition.set(pos)

    def reset_position(self):
        """Make the original position the active position"""
        pos = self.get_position(original=True)
        self.set_position(pos, which='active')

    def set_axes_locator(self, locator):
        """
        set axes_locator

        ACCEPT: a callable object which takes an axes instance and renderer and
                 returns a bbox.
        """
        self._axes_locator = locator

    def get_axes_locator(self):
        """
        return axes_locator
        """
        return self._axes_locator

    def _set_artist_props(self, a):
        """set the boilerplate props for artists added to axes"""
        a.set_figure(self.figure)
        if not a.is_transform_set():
            a.set_transform(self.transData)

        a.set_axes(self)

    def _gen_axes_patch(self):
        """
        Returns the patch used to draw the background of the axes.  It
        is also used as the clipping path for any data elements on the
        axes.

        In the standard axes, this is a rectangle, but in other
        projections it may not be.

        .. note::

            Intended to be overridden by new projection types.

        """
        return mpatches.Rectangle((0.0, 0.0), 1.0, 1.0)

    def _gen_axes_spines(self, locations=None, offset=0.0, units='inches'):
        """
        Returns a dict whose keys are spine names and values are
        Line2D or Patch instances. Each element is used to draw a
        spine of the axes.

        In the standard axes, this is a single line segment, but in
        other projections it may not be.

        .. note::

            Intended to be overridden by new projection types.

        """
        return {
            'left': mspines.Spine.linear_spine(self, 'left'),
            'right': mspines.Spine.linear_spine(self, 'right'),
            'bottom': mspines.Spine.linear_spine(self, 'bottom'),
            'top': mspines.Spine.linear_spine(self, 'top'), }

    def cla(self):
        """Clear the current axes."""
        # Note: this is called by Axes.__init__()
        self.xaxis.cla()
        self.yaxis.cla()
        for name, spine in self.spines.iteritems():
            spine.cla()

        self.ignore_existing_data_limits = True
        self.callbacks = cbook.CallbackRegistry()

        if self._sharex is not None:
            # major and minor are class instances with
            # locator and formatter attributes
            self.xaxis.major = self._sharex.xaxis.major
            self.xaxis.minor = self._sharex.xaxis.minor
            x0, x1 = self._sharex.get_xlim()
            self.set_xlim(x0, x1, emit=False, auto=None)

            # Save the current formatter/locator so we don't lose it
            majf = self._sharex.xaxis.get_major_formatter()
            minf = self._sharex.xaxis.get_minor_formatter()
            majl = self._sharex.xaxis.get_major_locator()
            minl = self._sharex.xaxis.get_minor_locator()

            # This overwrites the current formatter/locator
            self.xaxis._set_scale(self._sharex.xaxis.get_scale())

            # Reset the formatter/locator
            self.xaxis.set_major_formatter(majf)
            self.xaxis.set_minor_formatter(minf)
            self.xaxis.set_major_locator(majl)
            self.xaxis.set_minor_locator(minl)
        else:
            self.xaxis._set_scale('linear')

        if self._sharey is not None:
            self.yaxis.major = self._sharey.yaxis.major
            self.yaxis.minor = self._sharey.yaxis.minor
            y0, y1 = self._sharey.get_ylim()
            self.set_ylim(y0, y1, emit=False, auto=None)

            # Save the current formatter/locator so we don't lose it
            majf = self._sharey.yaxis.get_major_formatter()
            minf = self._sharey.yaxis.get_minor_formatter()
            majl = self._sharey.yaxis.get_major_locator()
            minl = self._sharey.yaxis.get_minor_locator()

            # This overwrites the current formatter/locator
            self.yaxis._set_scale(self._sharey.yaxis.get_scale())

            # Reset the formatter/locator
            self.yaxis.set_major_formatter(majf)
            self.yaxis.set_minor_formatter(minf)
            self.yaxis.set_major_locator(majl)
            self.yaxis.set_minor_locator(minl)
        else:
            self.yaxis._set_scale('linear')

        self._autoscaleXon = True
        self._autoscaleYon = True
        self._xmargin = rcParams['axes.xmargin']
        self._ymargin = rcParams['axes.ymargin']
        self._tight = False
        self._update_transScale()  # needed?

        self._get_lines = _process_plot_var_args(self)
        self._get_patches_for_fill = _process_plot_var_args(self, 'fill')

        self._gridOn = rcParams['axes.grid']
        self.lines = []
        self.patches = []
        self.texts = []
        self.tables = []
        self.artists = []
        self.images = []
        self._current_image = None  # strictly for pyplot via _sci, _gci
        self.legend_ = None
        self.collections = []  # collection.Collection instances
        self.containers = []

        self.grid(self._gridOn)
        props = font_manager.FontProperties(size=rcParams['axes.titlesize'])

        self.titleOffsetTrans = mtransforms.ScaledTranslation(
            0.0, 5.0 / 72.0, self.figure.dpi_scale_trans)
        self.title = mtext.Text(
            x=0.5, y=1.0, text='',
            fontproperties=props,
            verticalalignment='baseline',
            horizontalalignment='center',
            )
        self._left_title = mtext.Text(
            x=0.0, y=1.0, text='',
            fontproperties=props,
            verticalalignment='baseline',
            horizontalalignment='left', )
        self._right_title = mtext.Text(
            x=1.0, y=1.0, text='',
            fontproperties=props,
            verticalalignment='baseline',
            horizontalalignment='right',
            )

        for _title in (self.title, self._left_title, self._right_title):
            _title.set_transform(self.transAxes + self.titleOffsetTrans)
            _title.set_clip_box(None)
            self._set_artist_props(_title)

        # the patch draws the background of the axes.  we want this to
        # be below the other artists; the axesPatch name is
        # deprecated.  We use the frame to draw the edges so we are
        # setting the edgecolor to None
        self.patch = self.axesPatch = self._gen_axes_patch()
        self.patch.set_figure(self.figure)
        self.patch.set_facecolor(self._axisbg)
        self.patch.set_edgecolor('None')
        self.patch.set_linewidth(0)
        self.patch.set_transform(self.transAxes)

        self.axison = True

        self.xaxis.set_clip_path(self.patch)
        self.yaxis.set_clip_path(self.patch)

        self._shared_x_axes.clean()
        self._shared_y_axes.clean()

    def clear(self):
        """clear the axes"""
        self.cla()

    def set_color_cycle(self, clist):
        """
        Set the color cycle for any future plot commands on this Axes.

        *clist* is a list of mpl color specifiers.
        """
        self._get_lines.set_color_cycle(clist)
        self._get_patches_for_fill.set_color_cycle(clist)

    def ishold(self):
        """return the HOLD status of the axes"""
        return self._hold

    def hold(self, b=None):
        """
        Call signature::

          hold(b=None)

        Set the hold state.  If *hold* is *None* (default), toggle the
        *hold* state.  Else set the *hold* state to boolean value *b*.

        Examples::

          # toggle hold
          hold()

          # turn hold on
          hold(True)

          # turn hold off
          hold(False)

        When hold is *True*, subsequent plot commands will be added to
        the current axes.  When hold is *False*, the current axes and
        figure will be cleared on the next plot command

        """
        if b is None:
            self._hold = not self._hold
        else:
            self._hold = b

    def get_aspect(self):
        return self._aspect

    def set_aspect(self, aspect, adjustable=None, anchor=None):
        """
        *aspect*

          ========   ================================================
          value      description
          ========   ================================================
          'auto'     automatic; fill position rectangle with data
          'normal'   same as 'auto'; deprecated
          'equal'    same scaling from data to plot units for x and y
           num       a circle will be stretched such that the height
                     is num times the width. aspect=1 is the same as
                     aspect='equal'.
          ========   ================================================

        *adjustable*

          ============   =====================================
          value          description
          ============   =====================================
          'box'          change physical size of axes
          'datalim'      change xlim or ylim
          'box-forced'   same as 'box', but axes can be shared
          ============   =====================================

        'box' does not allow axes sharing, as this can cause
        unintended side effect. For cases when sharing axes is
        fine, use 'box-forced'.

        *anchor*

          =====   =====================
          value   description
          =====   =====================
          'C'     centered
          'SW'    lower left corner
          'S'     middle of bottom edge
          'SE'    lower right corner
          etc.
          =====   =====================

        .. deprecated:: 1.2
            the option 'normal' for aspect is deprecated. Use 'auto' instead.
        """
        if aspect == 'normal':
            cbook.warn_deprecated(
                '1.2', name='normal', alternative='auto', obj_type='aspect')
            self._aspect = 'auto'

        elif aspect in ('equal', 'auto'):
            self._aspect = aspect
        else:
            self._aspect = float(aspect)  # raise ValueError if necessary

        if adjustable is not None:
            self.set_adjustable(adjustable)
        if anchor is not None:
            self.set_anchor(anchor)

    def get_adjustable(self):
        return self._adjustable

    def set_adjustable(self, adjustable):
        """
        ACCEPTS: [ 'box' | 'datalim' | 'box-forced']
        """
        if adjustable in ('box', 'datalim', 'box-forced'):
            if self in self._shared_x_axes or self in self._shared_y_axes:
                if adjustable == 'box':
                    raise ValueError(
                        'adjustable must be "datalim" for shared axes')
            self._adjustable = adjustable
        else:
            raise ValueError('argument must be "box", or "datalim"')

    def get_anchor(self):
        return self._anchor

    def set_anchor(self, anchor):
        """
        *anchor*

          =====  ============
          value  description
          =====  ============
          'C'    Center
          'SW'   bottom left
          'S'    bottom
          'SE'   bottom right
          'E'    right
          'NE'   top right
          'N'    top
          'NW'   top left
          'W'    left
          =====  ============

        """
        if anchor in mtransforms.Bbox.coefs.keys() or len(anchor) == 2:
            self._anchor = anchor
        else:
            raise ValueError('argument must be among %s' %
                             ', '.join(mtransforms.Bbox.coefs.keys()))

    def get_data_ratio(self):
        """
        Returns the aspect ratio of the raw data.

        This method is intended to be overridden by new projection
        types.
        """
        xmin, xmax = self.get_xbound()
        ymin, ymax = self.get_ybound()

        xsize = max(math.fabs(xmax - xmin), 1e-30)
        ysize = max(math.fabs(ymax - ymin), 1e-30)

        return ysize / xsize

    def get_data_ratio_log(self):
        """
        Returns the aspect ratio of the raw data in log scale.
        Will be used when both axis scales are in log.
        """
        xmin, xmax = self.get_xbound()
        ymin, ymax = self.get_ybound()

        xsize = max(math.fabs(math.log10(xmax) - math.log10(xmin)), 1e-30)
        ysize = max(math.fabs(math.log10(ymax) - math.log10(ymin)), 1e-30)

        return ysize / xsize

    def apply_aspect(self, position=None):
        """
        Use :meth:`_aspect` and :meth:`_adjustable` to modify the
        axes box or the view limits.
        """
        if position is None:
            position = self.get_position(original=True)

        aspect = self.get_aspect()

        if self.name != 'polar':
            xscale, yscale = self.get_xscale(), self.get_yscale()
            if xscale == "linear" and yscale == "linear":
                aspect_scale_mode = "linear"
            elif xscale == "log" and yscale == "log":
                aspect_scale_mode = "log"
            elif ((xscale == "linear" and yscale == "log") or
                  (xscale == "log" and yscale == "linear")):
                if aspect is not "auto":
                    warnings.warn(
                        'aspect is not supported for Axes with xscale=%s, '
                        'yscale=%s' % (xscale, yscale))
                    aspect = "auto"
            else:  # some custom projections have their own scales.
                pass
        else:
            aspect_scale_mode = "linear"

        if aspect == 'auto':
            self.set_position(position, which='active')
            return

        if aspect == 'equal':
            A = 1
        else:
            A = aspect

        #Ensure at drawing time that any Axes involved in axis-sharing
        # does not have its position changed.
        if self in self._shared_x_axes or self in self._shared_y_axes:
            if self._adjustable == 'box':
                self._adjustable = 'datalim'
                warnings.warn(
                    'shared axes: "adjustable" is being changed to "datalim"')

        figW, figH = self.get_figure().get_size_inches()
        fig_aspect = figH / figW
        if self._adjustable in ['box', 'box-forced']:
            if aspect_scale_mode == "log":
                box_aspect = A * self.get_data_ratio_log()
            else:
                box_aspect = A * self.get_data_ratio()
            pb = position.frozen()
            pb1 = pb.shrunk_to_aspect(box_aspect, pb, fig_aspect)
            self.set_position(pb1.anchored(self.get_anchor(), pb), 'active')
            return

        # reset active to original in case it had been changed
        # by prior use of 'box'
        self.set_position(position, which='active')

        xmin, xmax = self.get_xbound()
        ymin, ymax = self.get_ybound()

        if aspect_scale_mode == "log":
            xmin, xmax = math.log10(xmin), math.log10(xmax)
            ymin, ymax = math.log10(ymin), math.log10(ymax)

        xsize = max(math.fabs(xmax - xmin), 1e-30)
        ysize = max(math.fabs(ymax - ymin), 1e-30)

        l, b, w, h = position.bounds
        box_aspect = fig_aspect * (h / w)
        data_ratio = box_aspect / A

        y_expander = (data_ratio * xsize / ysize - 1.0)
        #print 'y_expander', y_expander
        # If y_expander > 0, the dy/dx viewLim ratio needs to increase
        if abs(y_expander) < 0.005:
            #print 'good enough already'
            return

        if aspect_scale_mode == "log":
            dL = self.dataLim
            dL_width = math.log10(dL.x1) - math.log10(dL.x0)
            dL_height = math.log10(dL.y1) - math.log10(dL.y0)
            xr = 1.05 * dL_width
            yr = 1.05 * dL_height
        else:
            dL = self.dataLim
            xr = 1.05 * dL.width
            yr = 1.05 * dL.height

        xmarg = xsize - xr
        ymarg = ysize - yr
        Ysize = data_ratio * xsize
        Xsize = ysize / data_ratio
        Xmarg = Xsize - xr
        Ymarg = Ysize - yr
        xm = 0  # Setting these targets to, e.g., 0.05*xr does not seem to
                # help.
        ym = 0
        #print 'xmin, xmax, ymin, ymax', xmin, xmax, ymin, ymax
        #print 'xsize, Xsize, ysize, Ysize', xsize, Xsize, ysize, Ysize

        changex = (self in self._shared_y_axes
                   and self not in self._shared_x_axes)
        changey = (self in self._shared_x_axes
                   and self not in self._shared_y_axes)
        if changex and changey:
            warnings.warn("adjustable='datalim' cannot work with shared "
                          "x and y axes")
            return
        if changex:
            adjust_y = False
        else:
            #print 'xmarg, ymarg, Xmarg, Ymarg', xmarg, ymarg, Xmarg, Ymarg
            if xmarg > xm and ymarg > ym:
                adjy = ((Ymarg > 0 and y_expander < 0)
                        or (Xmarg < 0 and y_expander > 0))
            else:
                adjy = y_expander > 0
            #print 'y_expander, adjy', y_expander, adjy
            adjust_y = changey or adjy  # (Ymarg > xmarg)
        if adjust_y:
            yc = 0.5 * (ymin + ymax)
            y0 = yc - Ysize / 2.0
            y1 = yc + Ysize / 2.0
            if aspect_scale_mode == "log":
                self.set_ybound((10. ** y0, 10. ** y1))
            else:
                self.set_ybound((y0, y1))
            #print 'New y0, y1:', y0, y1
            #print 'New ysize, ysize/xsize', y1-y0, (y1-y0)/xsize
        else:
            xc = 0.5 * (xmin + xmax)
            x0 = xc - Xsize / 2.0
            x1 = xc + Xsize / 2.0
            if aspect_scale_mode == "log":
                self.set_xbound((10. ** x0, 10. ** x1))
            else:
                self.set_xbound((x0, x1))
            #print 'New x0, x1:', x0, x1
            #print 'New xsize, ysize/xsize', x1-x0, ysize/(x1-x0)

    def axis(self, *v, **kwargs):
        """
        Convenience method for manipulating the x and y view limits
        and the aspect ratio of the plot. For details, see
        :func:`~matplotlib.pyplot.axis`.

        *kwargs* are passed on to :meth:`set_xlim` and
        :meth:`set_ylim`
        """
        if len(v) == 0 and len(kwargs) == 0:
            xmin, xmax = self.get_xlim()
            ymin, ymax = self.get_ylim()
            return xmin, xmax, ymin, ymax

        if len(v) == 1 and is_string_like(v[0]):
            s = v[0].lower()
            if s == 'on':
                self.set_axis_on()
            elif s == 'off':
                self.set_axis_off()
            elif s in ('equal', 'tight', 'scaled', 'normal', 'auto', 'image'):
                self.set_autoscale_on(True)
                self.set_aspect('auto')
                self.autoscale_view(tight=False)
                # self.apply_aspect()
                if s == 'equal':
                    self.set_aspect('equal', adjustable='datalim')
                elif s == 'scaled':
                    self.set_aspect('equal', adjustable='box', anchor='C')
                    self.set_autoscale_on(False)  # Req. by Mark Bakker
                elif s == 'tight':
                    self.autoscale_view(tight=True)
                    self.set_autoscale_on(False)
                elif s == 'image':
                    self.autoscale_view(tight=True)
                    self.set_autoscale_on(False)
                    self.set_aspect('equal', adjustable='box', anchor='C')

            else:
                raise ValueError('Unrecognized string %s to axis; '
                                 'try on or off' % s)
            xmin, xmax = self.get_xlim()
            ymin, ymax = self.get_ylim()
            return xmin, xmax, ymin, ymax

        emit = kwargs.get('emit', True)
        try:
            v[0]
        except IndexError:
            xmin = kwargs.get('xmin', None)
            xmax = kwargs.get('xmax', None)
            auto = False  # turn off autoscaling, unless...
            if xmin is None and xmax is None:
                auto = None  # leave autoscaling state alone
            xmin, xmax = self.set_xlim(xmin, xmax, emit=emit, auto=auto)

            ymin = kwargs.get('ymin', None)
            ymax = kwargs.get('ymax', None)
            auto = False  # turn off autoscaling, unless...
            if ymin is None and ymax is None:
                auto = None  # leave autoscaling state alone
            ymin, ymax = self.set_ylim(ymin, ymax, emit=emit, auto=auto)
            return xmin, xmax, ymin, ymax

        v = v[0]
        if len(v) != 4:
            raise ValueError('v must contain [xmin xmax ymin ymax]')

        self.set_xlim([v[0], v[1]], emit=emit, auto=False)
        self.set_ylim([v[2], v[3]], emit=emit, auto=False)

        return v

    def get_legend(self):
        """
        Return the legend.Legend instance, or None if no legend is defined
        """
        return self.legend_

    def get_images(self):
        """return a list of Axes images contained by the Axes"""
        return cbook.silent_list('AxesImage', self.images)

    def get_lines(self):
        """Return a list of lines contained by the Axes"""
        return cbook.silent_list('Line2D', self.lines)

    def get_xaxis(self):
        """Return the XAxis instance"""
        return self.xaxis

    def get_xgridlines(self):
        """Get the x grid lines as a list of Line2D instances"""
        return cbook.silent_list('Line2D xgridline',
                                 self.xaxis.get_gridlines())

    def get_xticklines(self):
        """Get the xtick lines as a list of Line2D instances"""
        return cbook.silent_list('Text xtickline',
                                 self.xaxis.get_ticklines())

    def get_yaxis(self):
        """Return the YAxis instance"""
        return self.yaxis

    def get_ygridlines(self):
        """Get the y grid lines as a list of Line2D instances"""
        return cbook.silent_list('Line2D ygridline',
                                 self.yaxis.get_gridlines())

    def get_yticklines(self):
        """Get the ytick lines as a list of Line2D instances"""
        return cbook.silent_list('Line2D ytickline',
                                 self.yaxis.get_ticklines())

    #### Adding and tracking artists

    def _sci(self, im):
        """
        helper for :func:`~matplotlib.pyplot.sci`;
        do not use elsewhere.
        """
        if isinstance(im, matplotlib.contour.ContourSet):
            if im.collections[0] not in self.collections:
                raise ValueError(
                    "ContourSet must be in current Axes")
        elif im not in self.images and im not in self.collections:
            raise ValueError(
                "Argument must be an image, collection, or ContourSet in "
                "this Axes")
        self._current_image = im

    def _gci(self):
        """
        Helper for :func:`~matplotlib.pyplot.gci`;
        do not use elsewhere.
        """
        return self._current_image

    def has_data(self):
        """
        Return *True* if any artists have been added to axes.

        This should not be used to determine whether the *dataLim*
        need to be updated, and may not actually be useful for
        anything.
        """
        return (
            len(self.collections) +
            len(self.images) +
            len(self.lines) +
            len(self.patches)) > 0

    def add_artist(self, a):
        """
        Add any :class:`~matplotlib.artist.Artist` to the axes.

        Returns the artist.
        """
        a.set_axes(self)
        self.artists.append(a)
        self._set_artist_props(a)
        a.set_clip_path(self.patch)
        a._remove_method = lambda h: self.artists.remove(h)
        return a

    def add_collection(self, collection, autolim=True):
        """
        Add a :class:`~matplotlib.collections.Collection` instance
        to the axes.

        Returns the collection.
        """
        label = collection.get_label()
        if not label:
            collection.set_label('_collection%d' % len(self.collections))
        self.collections.append(collection)
        self._set_artist_props(collection)

        if collection.get_clip_path() is None:
            collection.set_clip_path(self.patch)

        if (autolim and
            collection._paths is not None and
            len(collection._paths) and
            len(collection._offsets)):
            self.update_datalim(collection.get_datalim(self.transData))

        collection._remove_method = lambda h: self.collections.remove(h)
        return collection

    def add_line(self, line):
        """
        Add a :class:`~matplotlib.lines.Line2D` to the list of plot
        lines

        Returns the line.
        """
        self._set_artist_props(line)
        if line.get_clip_path() is None:
            line.set_clip_path(self.patch)

        self._update_line_limits(line)
        if not line.get_label():
            line.set_label('_line%d' % len(self.lines))
        self.lines.append(line)
        line._remove_method = lambda h: self.lines.remove(h)
        return line

    def _update_line_limits(self, line):
        """
        Figures out the data limit of the given line, updating self.dataLim.
        """
        path = line.get_path()
        if path.vertices.size == 0:
            return

        line_trans = line.get_transform()

        if line_trans == self.transData:
            data_path = path

        elif any(line_trans.contains_branch_seperately(self.transData)):
            # identify the transform to go from line's coordinates
            # to data coordinates
            trans_to_data = line_trans - self.transData

            # if transData is affine we can use the cached non-affine component
            # of line's path. (since the non-affine part of line_trans is
            # entirely encapsulated in trans_to_data).
            if self.transData.is_affine:
                line_trans_path = line._get_transformed_path()
                na_path, _ = line_trans_path.get_transformed_path_and_affine()
                data_path = trans_to_data.transform_path_affine(na_path)
            else:
                data_path = trans_to_data.transform_path(path)
        else:
            # for backwards compatibility we update the dataLim with the
            # coordinate range of the given path, even though the coordinate
            # systems are completely different. This may occur in situations
            # such as when ax.transAxes is passed through for absolute
            # positioning.
            data_path = path

        if data_path.vertices.size > 0:
            updatex, updatey = line_trans.contains_branch_seperately(
                                                               self.transData
                                                                    )
            self.dataLim.update_from_path(data_path,
                                          self.ignore_existing_data_limits,
                                          updatex=updatex,
                                          updatey=updatey)
            self.ignore_existing_data_limits = False

    def add_patch(self, p):
        """
        Add a :class:`~matplotlib.patches.Patch` *p* to the list of
        axes patches; the clipbox will be set to the Axes clipping
        box.  If the transform is not set, it will be set to
        :attr:`transData`.

        Returns the patch.
        """

        self._set_artist_props(p)
        if p.get_clip_path() is None:
            p.set_clip_path(self.patch)
        self._update_patch_limits(p)
        self.patches.append(p)
        p._remove_method = lambda h: self.patches.remove(h)
        return p

    def _update_patch_limits(self, patch):
        """update the data limits for patch *p*"""
        # hist can add zero height Rectangles, which is useful to keep
        # the bins, counts and patches lined up, but it throws off log
        # scaling.  We'll ignore rects with zero height or width in
        # the auto-scaling

        # cannot check for '==0' since unitized data may not compare to zero
        if (isinstance(patch, mpatches.Rectangle) and
                    ((not patch.get_width()) or (not patch.get_height()))):
            return
        vertices = patch.get_path().vertices
        if vertices.size > 0:
            xys = patch.get_patch_transform().transform(vertices)
            if patch.get_data_transform() != self.transData:
                patch_to_data = (patch.get_data_transform() -
                                    self.transData)
                xys = patch_to_data.transform(xys)

            updatex, updatey = patch.get_transform().\
                                    contains_branch_seperately(self.transData)
            self.update_datalim(xys, updatex=updatex,
                                     updatey=updatey)

    def add_table(self, tab):
        """
        Add a :class:`~matplotlib.tables.Table` instance to the
        list of axes tables

        Returns the table.
        """
        self._set_artist_props(tab)
        self.tables.append(tab)
        tab.set_clip_path(self.patch)
        tab._remove_method = lambda h: self.tables.remove(h)
        return tab

    def add_container(self, container):
        """
        Add a :class:`~matplotlib.container.Container` instance
        to the axes.

        Returns the collection.
        """
        label = container.get_label()
        if not label:
            container.set_label('_container%d' % len(self.containers))
        self.containers.append(container)
        container.set_remove_method(lambda h: self.containers.remove(h))
        return container

    def relim(self):
        """
        Recompute the data limits based on current artists.

        At present, :class:`~matplotlib.collections.Collection`
        instances are not supported.
        """
        # Collections are deliberately not supported (yet); see
        # the TODO note in artists.py.
        self.dataLim.ignore(True)
        self.dataLim.set_points(mtransforms.Bbox.null().get_points())
        self.ignore_existing_data_limits = True

        for line in self.lines:
            self._update_line_limits(line)

        for p in self.patches:
            self._update_patch_limits(p)


    def update_datalim(self, xys, updatex=True, updatey=True):
        """
        Update the data lim bbox with seq of xy tups or equiv. 2-D array
        """
        # if no data is set currently, the bbox will ignore its
        # limits and set the bound to be the bounds of the xydata.
        # Otherwise, it will compute the bounds of it's current data
        # and the data in xydata

        if iterable(xys) and not len(xys):
            return
        if not ma.isMaskedArray(xys):
            xys = np.asarray(xys)
        self.dataLim.update_from_data_xy(xys, self.ignore_existing_data_limits,
                                           updatex=updatex, updatey=updatey)
        self.ignore_existing_data_limits = False

    def update_datalim_numerix(self, x, y):
        """
        Update the data lim bbox with seq of xy tups
        """
        # if no data is set currently, the bbox will ignore it's
        # limits and set the bound to be the bounds of the xydata.
        # Otherwise, it will compute the bounds of it's current data
        # and the data in xydata
        if iterable(x) and not len(x):
            return
        self.dataLim.update_from_data(x, y, self.ignore_existing_data_limits)
        self.ignore_existing_data_limits = False

    def update_datalim_bounds(self, bounds):
        """
        Update the datalim to include the given
        :class:`~matplotlib.transforms.Bbox` *bounds*
        """
        self.dataLim.set(mtransforms.Bbox.union([self.dataLim, bounds]))

    def _process_unit_info(self, xdata=None, ydata=None, kwargs=None):
        """Look for unit *kwargs* and update the axis instances as necessary"""

        if self.xaxis is None or self.yaxis is None:
            return

        #print 'processing', self.get_geometry()
        if xdata is not None:
            # we only need to update if there is nothing set yet.
            if not self.xaxis.have_units():
                self.xaxis.update_units(xdata)
            #print '\tset from xdata', self.xaxis.units

        if ydata is not None:
            # we only need to update if there is nothing set yet.
            if not self.yaxis.have_units():
                self.yaxis.update_units(ydata)
            #print '\tset from ydata', self.yaxis.units

        # process kwargs 2nd since these will override default units
        if kwargs is not None:
            xunits = kwargs.pop('xunits', self.xaxis.units)
            if self.name == 'polar':
                xunits = kwargs.pop('thetaunits', xunits)
            if xunits != self.xaxis.units:
                #print '\tkw setting xunits', xunits
                self.xaxis.set_units(xunits)
                # If the units being set imply a different converter,
                # we need to update.
                if xdata is not None:
                    self.xaxis.update_units(xdata)

            yunits = kwargs.pop('yunits', self.yaxis.units)
            if self.name == 'polar':
                yunits = kwargs.pop('runits', yunits)
            if yunits != self.yaxis.units:
                #print '\tkw setting yunits', yunits
                self.yaxis.set_units(yunits)
                # If the units being set imply a different converter,
                # we need to update.
                if ydata is not None:
                    self.yaxis.update_units(ydata)

    def in_axes(self, mouseevent):
        """
        Return *True* if the given *mouseevent* (in display coords)
        is in the Axes
        """
        return self.patch.contains(mouseevent)[0]

    def get_autoscale_on(self):
        """
        Get whether autoscaling is applied for both axes on plot commands
        """
        return self._autoscaleXon and self._autoscaleYon

    def get_autoscalex_on(self):
        """
        Get whether autoscaling for the x-axis is applied on plot commands
        """
        return self._autoscaleXon

    def get_autoscaley_on(self):
        """
        Get whether autoscaling for the y-axis is applied on plot commands
        """
        return self._autoscaleYon

    def set_autoscale_on(self, b):
        """
        Set whether autoscaling is applied on plot commands

        accepts: [ *True* | *False* ]
        """
        self._autoscaleXon = b
        self._autoscaleYon = b

    def set_autoscalex_on(self, b):
        """
        Set whether autoscaling for the x-axis is applied on plot commands

        accepts: [ *True* | *False* ]
        """
        self._autoscaleXon = b

    def set_autoscaley_on(self, b):
        """
        Set whether autoscaling for the y-axis is applied on plot commands

        accepts: [ *True* | *False* ]
        """
        self._autoscaleYon = b

    def set_xmargin(self, m):
        """
        Set padding of X data limits prior to autoscaling.

        *m* times the data interval will be added to each
        end of that interval before it is used in autoscaling.

        accepts: float in range 0 to 1
        """
        if m < 0 or m > 1:
            raise ValueError("margin must be in range 0 to 1")
        self._xmargin = m

    def set_ymargin(self, m):
        """
        Set padding of Y data limits prior to autoscaling.

        *m* times the data interval will be added to each
        end of that interval before it is used in autoscaling.

        accepts: float in range 0 to 1
        """
        if m < 0 or m > 1:
            raise ValueError("margin must be in range 0 to 1")
        self._ymargin = m

    def margins(self, *args, **kw):
        """
        Set or retrieve autoscaling margins.

        signatures::

            margins()

        returns xmargin, ymargin

        ::

            margins(margin)

            margins(xmargin, ymargin)

            margins(x=xmargin, y=ymargin)

            margins(..., tight=False)

        All three forms above set the xmargin and ymargin parameters.
        All keyword parameters are optional.  A single argument
        specifies both xmargin and ymargin.  The *tight* parameter
        is passed to :meth:`autoscale_view`, which is executed after
        a margin is changed; the default here is *True*, on the
        assumption that when margins are specified, no additional
        padding to match tick marks is usually desired.  Setting
        *tight* to *None* will preserve the previous setting.

        Specifying any margin changes only the autoscaling; for example,
        if *xmargin* is not None, then *xmargin* times the X data
        interval will be added to each end of that interval before
        it is used in autoscaling.

        """
        if not args and not kw:
            return self._xmargin, self._ymargin

        tight = kw.pop('tight', True)
        mx = kw.pop('x', None)
        my = kw.pop('y', None)
        if len(args) == 1:
            mx = my = args[0]
        elif len(args) == 2:
            mx, my = args
        else:
            raise ValueError("more than two arguments were supplied")
        if mx is not None:
            self.set_xmargin(mx)
        if my is not None:
            self.set_ymargin(my)

        scalex = (mx is not None)
        scaley = (my is not None)

        self.autoscale_view(tight=tight, scalex=scalex, scaley=scaley)

    def set_rasterization_zorder(self, z):
        """
        Set zorder value below which artists will be rasterized.  Set
        to `None` to disable rasterizing of artists below a particular
        zorder.
        """
        self._rasterization_zorder = z

    def get_rasterization_zorder(self):
        """
        Get zorder value below which artists will be rasterized
        """
        return self._rasterization_zorder

    def autoscale(self, enable=True, axis='both', tight=None):
        """
        Autoscale the axis view to the data (toggle).

        Convenience method for simple axis view autoscaling.
        It turns autoscaling on or off, and then,
        if autoscaling for either axis is on, it performs
        the autoscaling on the specified axis or axes.

        *enable*: [True | False | None]
            True (default) turns autoscaling on, False turns it off.
            None leaves the autoscaling state unchanged.

        *axis*: ['x' | 'y' | 'both']
            which axis to operate on; default is 'both'

        *tight*: [True | False | None]
            If True, set view limits to data limits;
            if False, let the locator and margins expand the view limits;
            if None, use tight scaling if the only artist is an image,
            otherwise treat *tight* as False.
            The *tight* setting is retained for future autoscaling
            until it is explicitly changed.


        Returns None.
        """
        if enable is None:
            scalex = True
            scaley = True
        else:
            scalex = False
            scaley = False
            if axis in ['x', 'both']:
                self._autoscaleXon = bool(enable)
                scalex = self._autoscaleXon
            if axis in ['y', 'both']:
                self._autoscaleYon = bool(enable)
                scaley = self._autoscaleYon
        self.autoscale_view(tight=tight, scalex=scalex, scaley=scaley)

    def autoscale_view(self, tight=None, scalex=True, scaley=True):
        """
        Autoscale the view limits using the data limits. You can
        selectively autoscale only a single axis, eg, the xaxis by
        setting *scaley* to *False*.  The autoscaling preserves any
        axis direction reversal that has already been done.

        The data limits are not updated automatically when artist data are
        changed after the artist has been added to an Axes instance.  In that
        case, use :meth:`matplotlib.axes.Axes.relim` prior to calling
        autoscale_view.
        """
        if tight is None:
            # if image data only just use the datalim
            _tight = self._tight or (len(self.images) > 0 and
                                     len(self.lines) == 0 and
                                     len(self.patches) == 0)
        else:
            _tight = self._tight = bool(tight)

        if scalex and self._autoscaleXon:
            xshared = self._shared_x_axes.get_siblings(self)
            dl = [ax.dataLim for ax in xshared]
            bb = mtransforms.BboxBase.union(dl)
            x0, x1 = bb.intervalx
            xlocator = self.xaxis.get_major_locator()
            try:
                # e.g., DateLocator has its own nonsingular()
                x0, x1 = xlocator.nonsingular(x0, x1)
            except AttributeError:
                # Default nonsingular for, e.g., MaxNLocator
                x0, x1 = mtransforms.nonsingular(x0, x1, increasing=False,
                                                         expander=0.05)
            if self._xmargin > 0:
                delta = (x1 - x0) * self._xmargin
                x0 -= delta
                x1 += delta
            if not _tight:
                x0, x1 = xlocator.view_limits(x0, x1)
            self.set_xbound(x0, x1)

        if scaley and self._autoscaleYon:
            yshared = self._shared_y_axes.get_siblings(self)
            dl = [ax.dataLim for ax in yshared]
            bb = mtransforms.BboxBase.union(dl)
            y0, y1 = bb.intervaly
            ylocator = self.yaxis.get_major_locator()
            try:
                y0, y1 = ylocator.nonsingular(y0, y1)
            except AttributeError:
                y0, y1 = mtransforms.nonsingular(y0, y1, increasing=False,
                                                         expander=0.05)
            if self._ymargin > 0:
                delta = (y1 - y0) * self._ymargin
                y0 -= delta
                y1 += delta
            if not _tight:
                y0, y1 = ylocator.view_limits(y0, y1)
            self.set_ybound(y0, y1)

    #### Drawing

    @allow_rasterization
    def draw(self, renderer=None, inframe=False):
        """Draw everything (plot lines, axes, labels)"""
        if renderer is None:
            renderer = self._cachedRenderer

        if renderer is None:
            raise RuntimeError('No renderer defined')
        if not self.get_visible():
            return
        renderer.open_group('axes')

        locator = self.get_axes_locator()
        if locator:
            pos = locator(self, renderer)
            self.apply_aspect(pos)
        else:
            self.apply_aspect()

        artists = []

        artists.extend(self.collections)
        artists.extend(self.patches)
        artists.extend(self.lines)
        artists.extend(self.texts)
        artists.extend(self.artists)
        if self.axison and not inframe:
            if self._axisbelow:
                self.xaxis.set_zorder(0.5)
                self.yaxis.set_zorder(0.5)
            else:
                self.xaxis.set_zorder(2.5)
                self.yaxis.set_zorder(2.5)
            artists.extend([self.xaxis, self.yaxis])
        if not inframe:
            artists.append(self.title)
            artists.append(self._left_title)
            artists.append(self._right_title)
        artists.extend(self.tables)
        if self.legend_ is not None:
            artists.append(self.legend_)

        # the frame draws the edges around the axes patch -- we
        # decouple these so the patch can be in the background and the
        # frame in the foreground.
        if self.axison and self._frameon:
            artists.extend(self.spines.itervalues())

        if self.figure.canvas.is_saving():
            dsu = [(a.zorder, a) for a in artists]
        else:
            dsu = [(a.zorder, a) for a in artists
                   if not a.get_animated()]

        # add images to dsu if the backend support compositing.
        # otherwise, does the manaul compositing  without adding images to dsu.
        if len(self.images) <= 1 or renderer.option_image_nocomposite():
            dsu.extend([(im.zorder, im) for im in self.images])
            _do_composite = False
        else:
            _do_composite = True

        dsu.sort(key=itemgetter(0))

        # rasterize artists with negative zorder
        # if the minimum zorder is negative, start rasterization
        rasterization_zorder = self._rasterization_zorder
        if (rasterization_zorder is not None and
            len(dsu) > 0 and dsu[0][0] < rasterization_zorder):
            renderer.start_rasterizing()
            dsu_rasterized = [l for l in dsu if l[0] < rasterization_zorder]
            dsu = [l for l in dsu if l[0] >= rasterization_zorder]
        else:
            dsu_rasterized = []

        # the patch draws the background rectangle -- the frame below
        # will draw the edges
        if self.axison and self._frameon:
            self.patch.draw(renderer)

        if _do_composite:
            # make a composite image blending alpha
            # list of (mimage.Image, ox, oy)

            zorder_images = [(im.zorder, im) for im in self.images
                             if im.get_visible()]
            zorder_images.sort(key=lambda x: x[0])

            mag = renderer.get_image_magnification()
            ims = [(im.make_image(mag), 0, 0, im.get_alpha()) for z, im in zorder_images]

            l, b, r, t = self.bbox.extents
            width = mag * ((round(r) + 0.5) - (round(l) - 0.5))
            height = mag * ((round(t) + 0.5) - (round(b) - 0.5))
            im = mimage.from_images(height,
                                    width,
                                    ims)

            im.is_grayscale = False
            l, b, w, h = self.bbox.bounds
            # composite images need special args so they will not
            # respect z-order for now

            gc = renderer.new_gc()
            gc.set_clip_rectangle(self.bbox)
            gc.set_clip_path(mtransforms.TransformedPath(
                    self.patch.get_path(),
                    self.patch.get_transform()))

            renderer.draw_image(gc, round(l), round(b), im)
            gc.restore()

        if dsu_rasterized:
            for zorder, a in dsu_rasterized:
                a.draw(renderer)
            renderer.stop_rasterizing()

        for zorder, a in dsu:
            a.draw(renderer)

        renderer.close_group('axes')
        self._cachedRenderer = renderer

    def draw_artist(self, a):
        """
        This method can only be used after an initial draw which
        caches the renderer.  It is used to efficiently update Axes
        data (axis ticks, labels, etc are not updated)
        """
        assert self._cachedRenderer is not None
        a.draw(self._cachedRenderer)

    def redraw_in_frame(self):
        """
        This method can only be used after an initial draw which
        caches the renderer.  It is used to efficiently update Axes
        data (axis ticks, labels, etc are not updated)
        """
        assert self._cachedRenderer is not None
        self.draw(self._cachedRenderer, inframe=True)

    def get_renderer_cache(self):
        return self._cachedRenderer

    #### Axes rectangle characteristics

    def get_frame_on(self):
        """
        Get whether the axes rectangle patch is drawn
        """
        return self._frameon

    def set_frame_on(self, b):
        """
        Set whether the axes rectangle patch is drawn

        ACCEPTS: [ *True* | *False* ]
        """
        self._frameon = b

    def get_axisbelow(self):
        """
        Get whether axis below is true or not
        """
        return self._axisbelow

    def set_axisbelow(self, b):
        """
        Set whether the axis ticks and gridlines are above or below most
        artists

        ACCEPTS: [ *True* | *False* ]
        """
        self._axisbelow = b

    @docstring.dedent_interpd
    def grid(self, b=None, which='major', axis='both', **kwargs):
        """
        Turn the axes grids on or off.

        Call signature::

           grid(self, b=None, which='major', axis='both', **kwargs)

        Set the axes grids on or off; *b* is a boolean.  (For MATLAB
        compatibility, *b* may also be a string, 'on' or 'off'.)

        If *b* is *None* and ``len(kwargs)==0``, toggle the grid state.  If
        *kwargs* are supplied, it is assumed that you want a grid and *b*
        is thus set to *True*.

        *which* can be 'major' (default), 'minor', or 'both' to control
        whether major tick grids, minor tick grids, or both are affected.

        *axis* can be 'both' (default), 'x', or 'y' to control which
        set of gridlines are drawn.

        *kwargs* are used to set the grid line properties, eg::

           ax.grid(color='r', linestyle='-', linewidth=2)

        Valid :class:`~matplotlib.lines.Line2D` kwargs are

        %(Line2D)s

        """
        if len(kwargs):
            b = True
        b = _string_to_bool(b)

        if axis == 'x' or  axis == 'both':
            self.xaxis.grid(b, which=which, **kwargs)
        if axis == 'y' or  axis == 'both':
            self.yaxis.grid(b, which=which, **kwargs)

    def ticklabel_format(self, **kwargs):
        """
        Change the `~matplotlib.ticker.ScalarFormatter` used by
        default for linear axes.

        Optional keyword arguments:

          ============   =========================================
          Keyword        Description
          ============   =========================================
          *style*        [ 'sci' (or 'scientific') | 'plain' ]
                         plain turns off scientific notation
          *scilimits*    (m, n), pair of integers; if *style*
                         is 'sci', scientific notation will
                         be used for numbers outside the range
                         10`m`:sup: to 10`n`:sup:.
                         Use (0,0) to include all numbers.
          *useOffset*    [True | False | offset]; if True,
                         the offset will be calculated as needed;
                         if False, no offset will be used; if a
                         numeric offset is specified, it will be
                         used.
          *axis*         [ 'x' | 'y' | 'both' ]
          *useLocale*    If True, format the number according to
                         the current locale.  This affects things
                         such as the character used for the
                         decimal separator.  If False, use
                         C-style (English) formatting.  The
                         default setting is controlled by the
                         axes.formatter.use_locale rcparam.
          ============   =========================================

        Only the major ticks are affected.
        If the method is called when the
        :class:`~matplotlib.ticker.ScalarFormatter` is not the
        :class:`~matplotlib.ticker.Formatter` being used, an
        :exc:`AttributeError` will be raised.

        """
        style = kwargs.pop('style', '').lower()
        scilimits = kwargs.pop('scilimits', None)
        useOffset = kwargs.pop('useOffset', None)
        useLocale = kwargs.pop('useLocale', None)
        axis = kwargs.pop('axis', 'both').lower()
        if scilimits is not None:
            try:
                m, n = scilimits
                m + n + 1  # check that both are numbers
            except (ValueError, TypeError):
                raise ValueError("scilimits must be a sequence of 2 integers")
        if style[:3] == 'sci':
            sb = True
        elif style in ['plain', 'comma']:
            sb = False
            if style == 'plain':
                cb = False
            else:
                cb = True
                raise NotImplementedError("comma style remains to be added")
        elif style == '':
            sb = None
        else:
            raise ValueError("%s is not a valid style value")
        try:
            if sb is not None:
                if axis == 'both' or axis == 'x':
                    self.xaxis.major.formatter.set_scientific(sb)
                if axis == 'both' or axis == 'y':
                    self.yaxis.major.formatter.set_scientific(sb)
            if scilimits is not None:
                if axis == 'both' or axis == 'x':
                    self.xaxis.major.formatter.set_powerlimits(scilimits)
                if axis == 'both' or axis == 'y':
                    self.yaxis.major.formatter.set_powerlimits(scilimits)
            if useOffset is not None:
                if axis == 'both' or axis == 'x':
                    self.xaxis.major.formatter.set_useOffset(useOffset)
                if axis == 'both' or axis == 'y':
                    self.yaxis.major.formatter.set_useOffset(useOffset)
            if useLocale is not None:
                if axis == 'both' or axis == 'x':
                    self.xaxis.major.formatter.set_useLocale(useLocale)
                if axis == 'both' or axis == 'y':
                    self.yaxis.major.formatter.set_useLocale(useLocale)
        except AttributeError:
            raise AttributeError(
                "This method only works with the ScalarFormatter.")

    def locator_params(self, axis='both', tight=None, **kwargs):
        """
        Control behavior of tick locators.

        Keyword arguments:

        *axis*
            ['x' | 'y' | 'both']  Axis on which to operate;
            default is 'both'.

        *tight*
            [True | False | None] Parameter passed to :meth:`autoscale_view`.
            Default is None, for no change.

        Remaining keyword arguments are passed to directly to the
        :meth:`~matplotlib.ticker.MaxNLocator.set_params` method.

        Typically one might want to reduce the maximum number
        of ticks and use tight bounds when plotting small
        subplots, for example::

            ax.locator_params(tight=True, nbins=4)

        Because the locator is involved in autoscaling,
        :meth:`autoscale_view` is called automatically after
        the parameters are changed.

        This presently works only for the
        :class:`~matplotlib.ticker.MaxNLocator` used
        by default on linear axes, but it may be generalized.
        """
        _x = axis in ['x', 'both']
        _y = axis in ['y', 'both']
        if _x:
            self.xaxis.get_major_locator().set_params(**kwargs)
        if _y:
            self.yaxis.get_major_locator().set_params(**kwargs)
        self.autoscale_view(tight=tight, scalex=_x, scaley=_y)

    def tick_params(self, axis='both', **kwargs):
        """
        Change the appearance of ticks and tick labels.

        Keyword arguments:

        *axis* : ['x' | 'y' | 'both']
            Axis on which to operate; default is 'both'.

        *reset* : [True | False]
            If *True*, set all parameters to defaults
            before processing other keyword arguments.  Default is
            *False*.

        *which* : ['major' | 'minor' | 'both']
            Default is 'major'; apply arguments to *which* ticks.

        *direction* : ['in' | 'out' | 'inout']
            Puts ticks inside the axes, outside the axes, or both.

        *length*
            Tick length in points.

        *width*
            Tick width in points.

        *color*
            Tick color; accepts any mpl color spec.

        *pad*
            Distance in points between tick and label.

        *labelsize*
            Tick label font size in points or as a string (e.g., 'large').

        *labelcolor*
            Tick label color; mpl color spec.

        *colors*
            Changes the tick color and the label color to the same value:
            mpl color spec.

        *zorder*
            Tick and label zorder.

        *bottom*, *top*, *left*, *right* : [bool | 'on' | 'off']
            controls whether to draw the respective ticks.

        *labelbottom*, *labeltop*, *labelleft*, *labelright*
            Boolean or ['on' | 'off'], controls whether to draw the
            respective tick labels.

        Example::

            ax.tick_params(direction='out', length=6, width=2, colors='r')

        This will make all major ticks be red, pointing out of the box,
        and with dimensions 6 points by 2 points.  Tick labels will
        also be red.

        """
        if axis in ['x', 'both']:
            xkw = dict(kwargs)
            xkw.pop('left', None)
            xkw.pop('right', None)
            xkw.pop('labelleft', None)
            xkw.pop('labelright', None)
            self.xaxis.set_tick_params(**xkw)
        if axis in ['y', 'both']:
            ykw = dict(kwargs)
            ykw.pop('top', None)
            ykw.pop('bottom', None)
            ykw.pop('labeltop', None)
            ykw.pop('labelbottom', None)
            self.yaxis.set_tick_params(**ykw)

    def set_axis_off(self):
        """turn off the axis"""
        self.axison = False

    def set_axis_on(self):
        """turn on the axis"""
        self.axison = True

    def get_axis_bgcolor(self):
        """Return the axis background color"""
        return self._axisbg

    def set_axis_bgcolor(self, color):
        """
        set the axes background color

        ACCEPTS: any matplotlib color - see
        :func:`~matplotlib.pyplot.colors`
        """

        self._axisbg = color
        self.patch.set_facecolor(color)

    ### data limits, ticks, tick labels, and formatting

    def invert_xaxis(self):
        "Invert the x-axis."
        left, right = self.get_xlim()
        self.set_xlim(right, left, auto=None)

    def xaxis_inverted(self):
        """Returns *True* if the x-axis is inverted."""
        left, right = self.get_xlim()
        return right < left

    def get_xbound(self):
        """
        Returns the x-axis numerical bounds where::

          lowerBound < upperBound

        """
        left, right = self.get_xlim()
        if left < right:
            return left, right
        else:
            return right, left

    def set_xbound(self, lower=None, upper=None):
        """
        Set the lower and upper numerical bounds of the x-axis.
        This method will honor axes inversion regardless of parameter order.
        It will not change the _autoscaleXon attribute.
        """
        if upper is None and iterable(lower):
            lower, upper = lower

        old_lower, old_upper = self.get_xbound()

        if lower is None:
            lower = old_lower
        if upper is None:
            upper = old_upper

        if self.xaxis_inverted():
            if lower < upper:
                self.set_xlim(upper, lower, auto=None)
            else:
                self.set_xlim(lower, upper, auto=None)
        else:
            if lower < upper:
                self.set_xlim(lower, upper, auto=None)
            else:
                self.set_xlim(upper, lower, auto=None)

    def get_xlim(self):
        """
        Get the x-axis range [*left*, *right*]
        """
        return tuple(self.viewLim.intervalx)

    def set_xlim(self, left=None, right=None, emit=True, auto=False, **kw):
        """
        Call signature::

          set_xlim(self, *args, **kwargs):

        Set the data limits for the xaxis

        Examples::

          set_xlim((left, right))
          set_xlim(left, right)
          set_xlim(left=1) # right unchanged
          set_xlim(right=1) # left unchanged

        Keyword arguments:

          *left*: scalar
            The left xlim; *xmin*, the previous name, may still be used

          *right*: scalar
            The right xlim; *xmax*, the previous name, may still be used

          *emit*: [ *True* | *False* ]
            Notify observers of limit change

          *auto*: [ *True* | *False* | *None* ]
            Turn *x* autoscaling on (*True*), off (*False*; default),
            or leave unchanged (*None*)

        Note, the *left* (formerly *xmin*) value may be greater than
        the *right* (formerly *xmax*).
        For example, suppose *x* is years before present.
        Then one might use::

          set_ylim(5000, 0)

        so 5000 years ago is on the left of the plot and the
        present is on the right.

        Returns the current xlimits as a length 2 tuple

        ACCEPTS: length 2 sequence of floats
        """
        if 'xmin' in kw:
            left = kw.pop('xmin')
        if 'xmax' in kw:
            right = kw.pop('xmax')
        if kw:
            raise ValueError("unrecognized kwargs: %s" % kw.keys())

        if right is None and iterable(left):
            left, right = left

        self._process_unit_info(xdata=(left, right))
        if left is not None:
            left = self.convert_xunits(left)
        if right is not None:
            right = self.convert_xunits(right)

        old_left, old_right = self.get_xlim()
        if left is None:
            left = old_left
        if right is None:
            right = old_right

        if left == right:
            warnings.warn(('Attempting to set identical left==right results\n'
                   + 'in singular transformations; automatically expanding.\n'
                   + 'left=%s, right=%s') % (left, right))
        left, right = mtransforms.nonsingular(left, right, increasing=False)
        left, right = self.xaxis.limit_range_for_scale(left, right)

        self.viewLim.intervalx = (left, right)
        if auto is not None:
            self._autoscaleXon = bool(auto)

        if emit:
            self.callbacks.process('xlim_changed', self)
            # Call all of the other x-axes that are shared with this one
            for other in self._shared_x_axes.get_siblings(self):
                if other is not self:
                    other.set_xlim(self.viewLim.intervalx,
                                            emit=False, auto=auto)
                    if (other.figure != self.figure and
                        other.figure.canvas is not None):
                        other.figure.canvas.draw_idle()

        return left, right

    def get_xscale(self):
        return self.xaxis.get_scale()
    get_xscale.__doc__ = "Return the xaxis scale string: %s""" % (
                                ", ".join(mscale.get_scale_names()))

    @docstring.dedent_interpd
    def set_xscale(self, value, **kwargs):
        """
        Call signature::

          set_xscale(value)

        Set the scaling of the x-axis: %(scale)s

        ACCEPTS: [%(scale)s]

        Different kwargs are accepted, depending on the scale:
        %(scale_docs)s
        """
        self.xaxis._set_scale(value, **kwargs)
        self.autoscale_view(scaley=False)
        self._update_transScale()

    def get_xticks(self, minor=False):
        """Return the x ticks as a list of locations"""
        return self.xaxis.get_ticklocs(minor=minor)

    def set_xticks(self, ticks, minor=False):
        """
        Set the x ticks with list of *ticks*

        ACCEPTS: sequence of floats
        """
        return self.xaxis.set_ticks(ticks, minor=minor)

    def get_xmajorticklabels(self):
        """
        Get the xtick labels as a list of :class:`~matplotlib.text.Text`
        instances.
        """
        return cbook.silent_list('Text xticklabel',
                                 self.xaxis.get_majorticklabels())

    def get_xminorticklabels(self):
        """
        Get the x minor tick labels as a list of
        :class:`matplotlib.text.Text` instances.
        """
        return cbook.silent_list('Text xticklabel',
                                 self.xaxis.get_minorticklabels())

    def get_xticklabels(self, minor=False):
        """
        Get the x tick labels as a list of :class:`~matplotlib.text.Text`
        instances.
        """
        return cbook.silent_list('Text xticklabel',
                                 self.xaxis.get_ticklabels(minor=minor))

    @docstring.dedent_interpd
    def set_xticklabels(self, labels, fontdict=None, minor=False, **kwargs):
        """
        Call signature::

          set_xticklabels(labels, fontdict=None, minor=False, **kwargs)

        Set the xtick labels with list of strings *labels*. Return a
        list of axis text instances.

        *kwargs* set the :class:`~matplotlib.text.Text` properties.
        Valid properties are
        %(Text)s

        ACCEPTS: sequence of strings
        """
        return self.xaxis.set_ticklabels(labels, fontdict,
                                         minor=minor, **kwargs)

    def invert_yaxis(self):
        """
        Invert the y-axis.
        """
        bottom, top = self.get_ylim()
        self.set_ylim(top, bottom, auto=None)

    def yaxis_inverted(self):
        """Returns *True* if the y-axis is inverted."""
        bottom, top = self.get_ylim()
        return top < bottom

    def get_ybound(self):
        """
        Return y-axis numerical bounds in the form of
        ``lowerBound < upperBound``
        """
        bottom, top = self.get_ylim()
        if bottom < top:
            return bottom, top
        else:
            return top, bottom

    def set_ybound(self, lower=None, upper=None):
        """
        Set the lower and upper numerical bounds of the y-axis.
        This method will honor axes inversion regardless of parameter order.
        It will not change the _autoscaleYon attribute.
        """
        if upper is None and iterable(lower):
            lower, upper = lower

        old_lower, old_upper = self.get_ybound()

        if lower is None:
            lower = old_lower
        if upper is None:
            upper = old_upper

        if self.yaxis_inverted():
            if lower < upper:
                self.set_ylim(upper, lower, auto=None)
            else:
                self.set_ylim(lower, upper, auto=None)
        else:
            if lower < upper:
                self.set_ylim(lower, upper, auto=None)
            else:
                self.set_ylim(upper, lower, auto=None)

    def get_ylim(self):
        """
        Get the y-axis range [*bottom*, *top*]
        """
        return tuple(self.viewLim.intervaly)

    def set_ylim(self, bottom=None, top=None, emit=True, auto=False, **kw):
        """
        Call signature::

          set_ylim(self, *args, **kwargs):

        Set the data limits for the yaxis

        Examples::

          set_ylim((bottom, top))
          set_ylim(bottom, top)
          set_ylim(bottom=1) # top unchanged
          set_ylim(top=1) # bottom unchanged

        Keyword arguments:

          *bottom*: scalar
            The bottom ylim; the previous name, *ymin*, may still be used

          *top*: scalar
            The top ylim; the previous name, *ymax*, may still be used

          *emit*: [ *True* | *False* ]
            Notify observers of limit change

          *auto*: [ *True* | *False* | *None* ]
            Turn *y* autoscaling on (*True*), off (*False*; default),
            or leave unchanged (*None*)

        Note, the *bottom* (formerly *ymin*) value may be greater than
        the *top* (formerly *ymax*).
        For example, suppose *y* is depth in the ocean.
        Then one might use::

          set_ylim(5000, 0)

        so 5000 m depth is at the bottom of the plot and the
        surface, 0 m, is at the top.

        Returns the current ylimits as a length 2 tuple

        ACCEPTS: length 2 sequence of floats
        """
        if 'ymin' in kw:
            bottom = kw.pop('ymin')
        if 'ymax' in kw:
            top = kw.pop('ymax')
        if kw:
            raise ValueError("unrecognized kwargs: %s" % kw.keys())

        if top is None and iterable(bottom):
            bottom, top = bottom

        if bottom is not None:
            bottom = self.convert_yunits(bottom)
        if top is not None:
            top = self.convert_yunits(top)

        old_bottom, old_top = self.get_ylim()

        if bottom is None:
            bottom = old_bottom
        if top is None:
            top = old_top

        if bottom == top:
            warnings.warn(('Attempting to set identical bottom==top results\n'
                   + 'in singular transformations; automatically expanding.\n'
                   + 'bottom=%s, top=%s') % (bottom, top))

        bottom, top = mtransforms.nonsingular(bottom, top, increasing=False)
        bottom, top = self.yaxis.limit_range_for_scale(bottom, top)

        self.viewLim.intervaly = (bottom, top)
        if auto is not None:
            self._autoscaleYon = bool(auto)

        if emit:
            self.callbacks.process('ylim_changed', self)
            # Call all of the other y-axes that are shared with this one
            for other in self._shared_y_axes.get_siblings(self):
                if other is not self:
                    other.set_ylim(self.viewLim.intervaly,
                                            emit=False, auto=auto)
                    if (other.figure != self.figure and
                        other.figure.canvas is not None):
                        other.figure.canvas.draw_idle()

        return bottom, top

    def get_yscale(self):
        return self.yaxis.get_scale()
    get_yscale.__doc__ = "Return the yaxis scale string: %s""" % (
                                ", ".join(mscale.get_scale_names()))

    @docstring.dedent_interpd
    def set_yscale(self, value, **kwargs):
        """
        Call signature::

          set_yscale(value)

        Set the scaling of the y-axis: %(scale)s

        ACCEPTS: [%(scale)s]

        Different kwargs are accepted, depending on the scale:
        %(scale_docs)s
        """
        self.yaxis._set_scale(value, **kwargs)
        self.autoscale_view(scalex=False)
        self._update_transScale()

    def get_yticks(self, minor=False):
        """Return the y ticks as a list of locations"""
        return self.yaxis.get_ticklocs(minor=minor)

    def set_yticks(self, ticks, minor=False):
        """
        Set the y ticks with list of *ticks*

        ACCEPTS: sequence of floats

        Keyword arguments:

          *minor*: [ *False* | *True* ]
            Sets the minor ticks if *True*
        """
        return self.yaxis.set_ticks(ticks, minor=minor)

    def get_ymajorticklabels(self):
        """
        Get the major y tick labels as a list of
        :class:`~matplotlib.text.Text` instances.
        """
        return cbook.silent_list('Text yticklabel',
                                 self.yaxis.get_majorticklabels())

    def get_yminorticklabels(self):
        """
        Get the minor y tick labels as a list of
        :class:`~matplotlib.text.Text` instances.
        """
        return cbook.silent_list('Text yticklabel',
                                 self.yaxis.get_minorticklabels())

    def get_yticklabels(self, minor=False):
        """
        Get the y tick labels as a list of :class:`~matplotlib.text.Text`
        instances
        """
        return cbook.silent_list('Text yticklabel',
                                 self.yaxis.get_ticklabels(minor=minor))

    @docstring.dedent_interpd
    def set_yticklabels(self, labels, fontdict=None, minor=False, **kwargs):
        """
        Call signature::

          set_yticklabels(labels, fontdict=None, minor=False, **kwargs)

        Set the y tick labels with list of strings *labels*.  Return a list of
        :class:`~matplotlib.text.Text` instances.

        *kwargs* set :class:`~matplotlib.text.Text` properties for the labels.
        Valid properties are
        %(Text)s

        ACCEPTS: sequence of strings
        """
        return self.yaxis.set_ticklabels(labels, fontdict,
                                         minor=minor, **kwargs)

    def xaxis_date(self, tz=None):
        """
        Sets up x-axis ticks and labels that treat the x data as dates.

        *tz* is a timezone string or :class:`tzinfo` instance.
        Defaults to rc value.
        """
        # should be enough to inform the unit conversion interface
        # dates are coming in
        self.xaxis.axis_date(tz)

    def yaxis_date(self, tz=None):
        """
        Sets up y-axis ticks and labels that treat the y data as dates.

        *tz* is a timezone string or :class:`tzinfo` instance.
        Defaults to rc value.
        """
        self.yaxis.axis_date(tz)

    def format_xdata(self, x):
        """
        Return *x* string formatted.  This function will use the attribute
        self.fmt_xdata if it is callable, else will fall back on the xaxis
        major formatter
        """
        try:
            return self.fmt_xdata(x)
        except TypeError:
            func = self.xaxis.get_major_formatter().format_data_short
            val = func(x)
            return val

    def format_ydata(self, y):
        """
        Return y string formatted.  This function will use the
        :attr:`fmt_ydata` attribute if it is callable, else will fall
        back on the yaxis major formatter
        """
        try:
            return self.fmt_ydata(y)
        except TypeError:
            func = self.yaxis.get_major_formatter().format_data_short
            val = func(y)
            return val

    def format_coord(self, x, y):
        """Return a format string formatting the *x*, *y* coord"""
        if x is None:
            xs = '???'
        else:
            xs = self.format_xdata(x)
        if y is None:
            ys = '???'
        else:
            ys = self.format_ydata(y)
        return 'x=%s y=%s' % (xs, ys)

    #### Interactive manipulation

    def can_zoom(self):
        """
        Return *True* if this axes supports the zoom box button functionality.
        """
        return True

    def can_pan(self):
        """
        Return *True* if this axes supports any pan/zoom button functionality.
        """
        return True

    def get_navigate(self):
        """
        Get whether the axes responds to navigation commands
        """
        return self._navigate

    def set_navigate(self, b):
        """
        Set whether the axes responds to navigation toolbar commands

        ACCEPTS: [ *True* | *False* ]
        """
        self._navigate = b

    def get_navigate_mode(self):
        """
        Get the navigation toolbar button status: 'PAN', 'ZOOM', or None
        """
        return self._navigate_mode

    def set_navigate_mode(self, b):
        """
        Set the navigation toolbar button status;

        .. warning::
            this is not a user-API function.

        """
        self._navigate_mode = b

    def start_pan(self, x, y, button):
        """
        Called when a pan operation has started.

        *x*, *y* are the mouse coordinates in display coords.
        button is the mouse button number:

        * 1: LEFT
        * 2: MIDDLE
        * 3: RIGHT

        .. note::

            Intended to be overridden by new projection types.

        """
        self._pan_start = cbook.Bunch(
            lim=self.viewLim.frozen(),
            trans=self.transData.frozen(),
            trans_inverse=self.transData.inverted().frozen(),
            bbox=self.bbox.frozen(),
            x=x,
            y=y
            )

    def end_pan(self):
        """
        Called when a pan operation completes (when the mouse button
        is up.)

        .. note::

            Intended to be overridden by new projection types.

        """
        del self._pan_start

    def drag_pan(self, button, key, x, y):
        """
        Called when the mouse moves during a pan operation.

        *button* is the mouse button number:

        * 1: LEFT
        * 2: MIDDLE
        * 3: RIGHT

        *key* is a "shift" key

        *x*, *y* are the mouse coordinates in display coords.

        .. note::

            Intended to be overridden by new projection types.

        """
        def format_deltas(key, dx, dy):
            if key == 'control':
                if abs(dx) > abs(dy):
                    dy = dx
                else:
                    dx = dy
            elif key == 'x':
                dy = 0
            elif key == 'y':
                dx = 0
            elif key == 'shift':
                if 2 * abs(dx) < abs(dy):
                    dx = 0
                elif 2 * abs(dy) < abs(dx):
                    dy = 0
                elif abs(dx) > abs(dy):
                    dy = dy / abs(dy) * abs(dx)
                else:
                    dx = dx / abs(dx) * abs(dy)
            return (dx, dy)

        p = self._pan_start
        dx = x - p.x
        dy = y - p.y
        if dx == 0 and dy == 0:
            return
        if button == 1:
            dx, dy = format_deltas(key, dx, dy)
            result = p.bbox.translated(-dx, -dy) \
                .transformed(p.trans_inverse)
        elif button == 3:
            try:
                dx = -dx / float(self.bbox.width)
                dy = -dy / float(self.bbox.height)
                dx, dy = format_deltas(key, dx, dy)
                if self.get_aspect() != 'auto':
                    dx = 0.5 * (dx + dy)
                    dy = dx

                alpha = np.power(10.0, (dx, dy))
                start = np.array([p.x, p.y])
                oldpoints = p.lim.transformed(p.trans)
                newpoints = start + alpha * (oldpoints - start)
                result = mtransforms.Bbox(newpoints) \
                    .transformed(p.trans_inverse)
            except OverflowError:
                warnings.warn('Overflow while panning')
                return

        self.set_xlim(*result.intervalx)
        self.set_ylim(*result.intervaly)

    def get_cursor_props(self):
        """
        Return the cursor propertiess as a (*linewidth*, *color*)
        tuple, where *linewidth* is a float and *color* is an RGBA
        tuple
        """
        return self._cursorProps

    def set_cursor_props(self, *args):
        """
        Set the cursor property as::

          ax.set_cursor_props(linewidth, color)

        or::

          ax.set_cursor_props((linewidth, color))

        ACCEPTS: a (*float*, *color*) tuple
        """
        if len(args) == 1:
            lw, c = args[0]
        elif len(args) == 2:
            lw, c = args
        else:
            raise ValueError('args must be a (linewidth, color) tuple')
        c = mcolors.colorConverter.to_rgba(c)
        self._cursorProps = lw, c

    def get_children(self):
        """return a list of child artists"""
        children = []
        children.append(self.xaxis)
        children.append(self.yaxis)
        children.extend(self.lines)
        children.extend(self.patches)
        children.extend(self.texts)
        children.extend(self.tables)
        children.extend(self.artists)
        children.extend(self.images)
        if self.legend_ is not None:
            children.append(self.legend_)
        children.extend(self.collections)
        children.append(self.title)
        children.append(self._left_title)
        children.append(self._right_title)
        children.append(self.patch)
        children.extend(self.spines.itervalues())
        return children

    def contains(self, mouseevent):
        """
        Test whether the mouse event occured in the axes.

        Returns *True* / *False*, {}
        """
        if callable(self._contains):
            return self._contains(self, mouseevent)

        return self.patch.contains(mouseevent)

    def contains_point(self, point):
        """
        Returns *True* if the point (tuple of x,y) is inside the axes
        (the area defined by the its patch). A pixel coordinate is
        required.

        """
        return self.patch.contains_point(point, radius=1.0)

    def pick(self, *args):
        """
        Call signature::

            pick(mouseevent)

        each child artist will fire a pick event if mouseevent is over
        the artist and the artist has picker set
        """
        martist.Artist.pick(self, args[0])

    ### Labelling

    def get_title(self, loc="center"):
        """Get an axes title.

        Get one of the three available axes titles. The available titles
        are positioned above the axes in the center, flush with the left
        edge, and flush with the right edge.

        Parameters
        ----------
        loc : {'center', 'left', 'right'}, str, optional
            Which title to get, defaults to 'center'

        Returns
        -------
        title: str
            The title text string.

        """
        try:
            title = {'left': self._left_title,
                     'center': self.title,
                     'right': self._right_title}[loc.lower()]
        except KeyError:
            raise ValueError("'%s' is not a valid location" % loc)
        return title.get_text()

    @docstring.dedent_interpd
    def set_title(self, label, fontdict=None, loc="center", **kwargs):
        """
        Set a title for the axes.

        Set one of the three available axes titles. The available titles
        are positioned above the axes in the center, flush with the left
        edge, and flush with the right edge.

        Parameters
        ----------
        label : str
            Text to use for the title

        fontdict : dict
            A dictionary controlling the appearance of the title text,
            the default `fontdict` is::

               {'fontsize': rcParams['axes.titlesize'],
                'verticalalignment': 'baseline',
                'horizontalalignment': loc}

        loc : {'center', 'left', 'right'}, str, optional
            Which title to set, defaults to 'center'

        Returns
        -------
        text : :class:`~matplotlib.text.Text`
            The matplotlib text instance representing the title

        Other parameters
        ----------------
        Other keyword arguments are text properties, see
        :class:`~matplotlib.text.Text` for a list of valid text
        properties.
        """
        try:
            title = {'left': self._left_title,
                     'center': self.title,
                     'right': self._right_title}[loc.lower()]
        except KeyError:
            raise ValueError("'%s' is not a valid location" % loc)
        default = {
            'fontsize': rcParams['axes.titlesize'],
            'verticalalignment': 'baseline',
            'horizontalalignment': loc.lower()
            }
        title.set_text(label)
        title.update(default)
        if fontdict is not None:
            title.update(fontdict)
        title.update(kwargs)
        return title

    def get_xlabel(self):
        """
        Get the xlabel text string.
        """
        label = self.xaxis.get_label()
        return label.get_text()

    @docstring.dedent_interpd
    def set_xlabel(self, xlabel, fontdict=None, labelpad=None, **kwargs):
        """
        Set the label for the xaxis.

        Parameters
        ----------
        xlabel : string
            x label

        labelpad : scalar, optional, default: None
            spacing in points between the label and the x-axis

        Other parameters
        ----------------
        kwargs : `~matplotlib.text.Text` properties

        See also
        --------
        text : for information on how override and the optional args work
        """
        if labelpad is not None:
            self.xaxis.labelpad = labelpad
        return self.xaxis.set_label_text(xlabel, fontdict, **kwargs)

    def get_ylabel(self):
        """
        Get the ylabel text string.
        """
        label = self.yaxis.get_label()
        return label.get_text()

    @docstring.dedent_interpd
    def set_ylabel(self, ylabel, fontdict=None, labelpad=None, **kwargs):
        """
        Set the label for the yaxis

        Parameters
        ----------
        ylabel : string
            y label

        labelpad : scalar, optional, default: None
            spacing in points between the label and the x-axis

        Other parameters
        ----------------
        kwargs : `~matplotlib.text.Text` properties

        See also
        --------
        text : for information on how override and the optional args work

        """
        if labelpad is not None:
            self.yaxis.labelpad = labelpad
        return self.yaxis.set_label_text(ylabel, fontdict, **kwargs)

    @docstring.dedent_interpd
    def text(self, x, y, s, fontdict=None,
             withdash=False, **kwargs):
        """
        Add text to the axes.

        Add text in string *s* to axis at location *x*, *y*, data
        coordinates.

        Parameters
        ----------
        s : string
            text

        x, y : scalars
            data coordinates

        fontdict : dictionary, optional, default: None
            A dictionary to override the default text properties. If fontdict
            is None, the defaults are determined by your rc parameters.

        withdash : boolean, optional, default: False
            Creates a `~matplotlib.text.TextWithDash` instance instead of a
            `~matplotlib.text.Text` instance.

        Other parameters
        ----------------
        kwargs : `~matplotlib.text.Text` properties.
            Other miscellaneous text parameters.

        Examples
        --------
        Individual keyword arguments can be used to override any given
        parameter::

            >>> text(x, y, s, fontsize=12)

        The default transform specifies that text is in data coords,
        alternatively, you can specify text in axis coords (0,0 is
        lower-left and 1,1 is upper-right).  The example below places
        text in the center of the axes::

            >>> text(0.5, 0.5,'matplotlib', horizontalalignment='center',
            ...      verticalalignment='center',
            ...      transform=ax.transAxes)

        You can put a rectangular box around the text instance (e.g., to
        set a background color) by using the keyword *bbox*.  *bbox* is
        a dictionary of `~matplotlib.patches.Rectangle`
        properties.  For example::

            >>> text(x, y, s, bbox=dict(facecolor='red', alpha=0.5))
        """
        default = {
            'verticalalignment': 'baseline',
            'horizontalalignment': 'left',
            'transform': self.transData,
            'clip_on': False
            }

        # At some point if we feel confident that TextWithDash
        # is robust as a drop-in replacement for Text and that
        # the performance impact of the heavier-weight class
        # isn't too significant, it may make sense to eliminate
        # the withdash kwarg and simply delegate whether there's
        # a dash to TextWithDash and dashlength.
        if withdash:
            t = mtext.TextWithDash(
                x=x, y=y, text=s)
        else:
            t = mtext.Text(
                x=x, y=y, text=s)
        self._set_artist_props(t)

        t.update(default)
        if fontdict is not None:
            t.update(fontdict)
        t.update(kwargs)
        self.texts.append(t)
        t._remove_method = lambda h: self.texts.remove(h)

        t.set_clip_path(self.patch)
        return t

    @docstring.dedent_interpd
    def annotate(self, *args, **kwargs):
        """
        Create an annotation: a piece of text referring to a data
        point.

        Call signature::

          annotate(s, xy, xytext=None, xycoords='data',
                   textcoords='data', arrowprops=None, **kwargs)

        Keyword arguments:

        %(Annotation)s

        .. plot:: mpl_examples/pylab_examples/annotation_demo2.py
        """
        a = mtext.Annotation(*args, **kwargs)
        a.set_transform(mtransforms.IdentityTransform())
        self._set_artist_props(a)
        if kwargs.has_key('clip_on'):
            a.set_clip_path(self.patch)
        self.texts.append(a)
        a._remove_method = lambda h: self.texts.remove(h)
        return a

    #### Lines and spans

    @docstring.dedent_interpd
    def axhline(self, y=0, xmin=0, xmax=1, **kwargs):
        """
        Add a horizontal line across the axis.

        Call signature::

          axhline(y=0, xmin=0, xmax=1, **kwargs)

        Draw a horizontal line at *y* from *xmin* to *xmax*.  With the
        default values of *xmin* = 0 and *xmax* = 1, this line will
        always span the horizontal extent of the axes, regardless of
        the xlim settings, even if you change them, e.g., with the
        :meth:`set_xlim` command.  That is, the horizontal extent is
        in axes coords: 0=left, 0.5=middle, 1.0=right but the *y*
        location is in data coordinates.

        Return value is the :class:`~matplotlib.lines.Line2D`
        instance.  kwargs are the same as kwargs to plot, and can be
        used to control the line properties.  e.g.,

        * draw a thick red hline at *y* = 0 that spans the xrange::

            >>> axhline(linewidth=4, color='r')

        * draw a default hline at *y* = 1 that spans the xrange::

            >>> axhline(y=1)

        * draw a default hline at *y* = .5 that spans the the middle half of
          the xrange::

            >>> axhline(y=.5, xmin=0.25, xmax=0.75)

        Valid kwargs are :class:`~matplotlib.lines.Line2D` properties,
        with the exception of 'transform':

        %(Line2D)s

        .. seealso::

            :meth:`axhspan`
                for example plot and source code
        """

        if "transform" in kwargs:
            raise ValueError(
                "'transform' is not allowed as a kwarg;"
                + "axhline generates its own transform.")
        ymin, ymax = self.get_ybound()

        # We need to strip away the units for comparison with
        # non-unitized bounds
        self._process_unit_info(ydata=y, kwargs=kwargs)
        yy = self.convert_yunits(y)
        scaley = (yy < ymin) or (yy > ymax)

        trans = mtransforms.blended_transform_factory(
            self.transAxes, self.transData)
        l = mlines.Line2D([xmin, xmax], [y, y], transform=trans, **kwargs)
        self.add_line(l)
        self.autoscale_view(scalex=False, scaley=scaley)
        return l

    @docstring.dedent_interpd
    def axvline(self, x=0, ymin=0, ymax=1, **kwargs):
        """
        Add a vertical line across the axes.

        Call signature::

          axvline(x=0, ymin=0, ymax=1, **kwargs)

        Draw a vertical line at *x* from *ymin* to *ymax*.  With the
        default values of *ymin* = 0 and *ymax* = 1, this line will
        always span the vertical extent of the axes, regardless of the
        ylim settings, even if you change them, e.g., with the
        :meth:`set_ylim` command.  That is, the vertical extent is in
        axes coords: 0=bottom, 0.5=middle, 1.0=top but the *x* location
        is in data coordinates.

        Return value is the :class:`~matplotlib.lines.Line2D`
        instance.  kwargs are the same as kwargs to plot, and can be
        used to control the line properties.  e.g.,

        * draw a thick red vline at *x* = 0 that spans the yrange::

            >>> axvline(linewidth=4, color='r')

        * draw a default vline at *x* = 1 that spans the yrange::

            >>> axvline(x=1)

        * draw a default vline at *x* = .5 that spans the the middle half of
          the yrange::

            >>> axvline(x=.5, ymin=0.25, ymax=0.75)

        Valid kwargs are :class:`~matplotlib.lines.Line2D` properties,
        with the exception of 'transform':

        %(Line2D)s

        .. seealso::

            :meth:`axhspan`
                for example plot and source code
        """

        if "transform" in kwargs:
            raise ValueError(
                "'transform' is not allowed as a kwarg;"
                + "axvline generates its own transform.")
        xmin, xmax = self.get_xbound()

        # We need to strip away the units for comparison with
        # non-unitized bounds
        self._process_unit_info(xdata=x, kwargs=kwargs)
        xx = self.convert_xunits(x)
        scalex = (xx < xmin) or (xx > xmax)

        trans = mtransforms.blended_transform_factory(
            self.transData, self.transAxes)
        l = mlines.Line2D([x, x], [ymin, ymax], transform=trans, **kwargs)
        self.add_line(l)
        self.autoscale_view(scalex=scalex, scaley=False)
        return l

    @docstring.dedent_interpd
    def axhspan(self, ymin, ymax, xmin=0, xmax=1, **kwargs):
        """
        Add a horizontal span (rectangle) across the axis.

        Call signature::

          axhspan(ymin, ymax, xmin=0, xmax=1, **kwargs)

        *y* coords are in data units and *x* coords are in axes (relative
        0-1) units.

        Draw a horizontal span (rectangle) from *ymin* to *ymax*.
        With the default values of *xmin* = 0 and *xmax* = 1, this
        always spans the xrange, regardless of the xlim settings, even
        if you change them, e.g., with the :meth:`set_xlim` command.
        That is, the horizontal extent is in axes coords: 0=left,
        0.5=middle, 1.0=right but the *y* location is in data
        coordinates.

        Return value is a :class:`matplotlib.patches.Polygon`
        instance.

        Examples:

        * draw a gray rectangle from *y* = 0.25-0.75 that spans the
          horizontal extent of the axes::

            >>> axhspan(0.25, 0.75, facecolor='0.5', alpha=0.5)

        Valid kwargs are :class:`~matplotlib.patches.Polygon` properties:

        %(Polygon)s

        **Example:**

        .. plot:: mpl_examples/pylab_examples/axhspan_demo.py

        """
        trans = mtransforms.blended_transform_factory(
            self.transAxes, self.transData)

        # process the unit information
        self._process_unit_info([xmin, xmax], [ymin, ymax], kwargs=kwargs)

        # first we need to strip away the units
        xmin, xmax = self.convert_xunits([xmin, xmax])
        ymin, ymax = self.convert_yunits([ymin, ymax])

        verts = (xmin, ymin), (xmin, ymax), (xmax, ymax), (xmax, ymin)
        p = mpatches.Polygon(verts, **kwargs)
        p.set_transform(trans)
        self.add_patch(p)
        self.autoscale_view(scalex=False)
        return p

    @docstring.dedent_interpd
    def axvspan(self, xmin, xmax, ymin=0, ymax=1, **kwargs):
        """
        Add a vertical span (rectangle) across the axes.

        Call signature::

          axvspan(xmin, xmax, ymin=0, ymax=1, **kwargs)

        *x* coords are in data units and *y* coords are in axes (relative
        0-1) units.

        Draw a vertical span (rectangle) from *xmin* to *xmax*.  With
        the default values of *ymin* = 0 and *ymax* = 1, this always
        spans the yrange, regardless of the ylim settings, even if you
        change them, e.g., with the :meth:`set_ylim` command.  That is,
        the vertical extent is in axes coords: 0=bottom, 0.5=middle,
        1.0=top but the *y* location is in data coordinates.

        Return value is the :class:`matplotlib.patches.Polygon`
        instance.

        Examples:

        * draw a vertical green translucent rectangle from x=1.25 to 1.55 that
          spans the yrange of the axes::

            >>> axvspan(1.25, 1.55, facecolor='g', alpha=0.5)

        Valid kwargs are :class:`~matplotlib.patches.Polygon`
        properties:

        %(Polygon)s

        .. seealso::

            :meth:`axhspan`
                for example plot and source code
        """
        trans = mtransforms.blended_transform_factory(
            self.transData, self.transAxes)

        # process the unit information
        self._process_unit_info([xmin, xmax], [ymin, ymax], kwargs=kwargs)

        # first we need to strip away the units
        xmin, xmax = self.convert_xunits([xmin, xmax])
        ymin, ymax = self.convert_yunits([ymin, ymax])

        verts = [(xmin, ymin), (xmin, ymax), (xmax, ymax), (xmax, ymin)]
        p = mpatches.Polygon(verts, **kwargs)
        p.set_transform(trans)
        self.add_patch(p)
        self.autoscale_view(scaley=False)
        return p

    @docstring.dedent
    def hlines(self, y, xmin, xmax, colors='k', linestyles='solid',
                     label='', **kwargs):
        """
        Plot horizontal lines.

        Plot horizontal lines at each `y` from `xmin` to `xmax`.

        Parameters
        ----------
        y : scalar or 1D array_like
            y-indexes where to plot the lines.

        xmin, xmax : scalar or 1D array_like
            Respective beginning and end of each line. If scalars are
            provided, all lines will have same length.

        colors : array_like of colors, optional, default: 'k'

        linestyles : ['solid' | 'dashed' | 'dashdot' | 'dotted'], optional

        label : string, optional, default: ''

        Returns
        -------
        lines : `~matplotlib.collections.LineCollection`

        Other parameters
        ----------------
        kwargs :  `~matplotlib.collections.LineCollection` properties.

        See also
        --------
        vlines : vertical lines

        Examples
        --------
        .. plot:: mpl_examples/pylab_examples/vline_hline_demo.py

        """

        # We do the conversion first since not all unitized data is uniform
        # process the unit information
        self._process_unit_info([xmin, xmax], y, kwargs=kwargs)
        y = self.convert_yunits(y)
        xmin = self.convert_xunits(xmin)
        xmax = self.convert_xunits(xmax)

        if not iterable(y):
            y = [y]
        if not iterable(xmin):
            xmin = [xmin]
        if not iterable(xmax):
            xmax = [xmax]

        y = np.asarray(y)
        xmin = np.asarray(xmin)
        xmax = np.asarray(xmax)

        if len(xmin) == 1:
            xmin = np.resize(xmin, y.shape)
        if len(xmax) == 1:
            xmax = np.resize(xmax, y.shape)

        if len(xmin) != len(y):
            raise ValueError('xmin and y are unequal sized sequences')
        if len(xmax) != len(y):
            raise ValueError('xmax and y are unequal sized sequences')

        verts = [((thisxmin, thisy), (thisxmax, thisy))
                 for thisxmin, thisxmax, thisy in zip(xmin, xmax, y)]
        coll = mcoll.LineCollection(verts, colors=colors,
                                    linestyles=linestyles, label=label)
        self.add_collection(coll)
        coll.update(kwargs)

        if len(y) > 0:
            minx = min(xmin.min(), xmax.min())
            maxx = max(xmin.max(), xmax.max())
            miny = y.min()
            maxy = y.max()

            corners = (minx, miny), (maxx, maxy)

            self.update_datalim(corners)
            self.autoscale_view()

        return coll

    @docstring.dedent_interpd
    def vlines(self, x, ymin, ymax, colors='k', linestyles='solid',
                     label='', **kwargs):
        """
        Plot vertical lines.

        Plot vertical lines at each `x` from `ymin` to `ymax`.

        Parameters
        ----------
        x : scalar or 1D array_like
            x-indexes where to plot the lines.

        xmin, xmax : scalar or 1D array_like
            Respective beginning and end of each line. If scalars are
            provided, all lines will have same length.

        colors : array_like of colors, optional, default: 'k'

        linestyles : ['solid' | 'dashed' | 'dashdot' | 'dotted'], optional

        label : string, optional, default: ''

        Returns
        -------
        lines : `~matplotlib.collections.LineCollection`

        Other parameters
        ----------------
        kwargs : `~matplotlib.collections.LineCollection` properties.

        See also
        --------
        hlines : horizontal lines

        Examples
        ---------
        .. plot:: mpl_examples/pylab_examples/vline_hline_demo.py

        """

        self._process_unit_info(xdata=x, ydata=[ymin, ymax], kwargs=kwargs)

        # We do the conversion first since not all unitized data is uniform
        x = self.convert_xunits(x)
        ymin = self.convert_yunits(ymin)
        ymax = self.convert_yunits(ymax)

        if not iterable(x):
            x = [x]
        if not iterable(ymin):
            ymin = [ymin]
        if not iterable(ymax):
            ymax = [ymax]

        x = np.asarray(x)
        ymin = np.asarray(ymin)
        ymax = np.asarray(ymax)
        if len(ymin) == 1:
            ymin = np.resize(ymin, x.shape)
        if len(ymax) == 1:
            ymax = np.resize(ymax, x.shape)

        if len(ymin) != len(x):
            raise ValueError('ymin and x are unequal sized sequences')
        if len(ymax) != len(x):
            raise ValueError('ymax and x are unequal sized sequences')

        Y = np.array([ymin, ymax]).T

        verts = [((thisx, thisymin), (thisx, thisymax))
                 for thisx, (thisymin, thisymax) in zip(x, Y)]
        #print 'creating line collection'
        coll = mcoll.LineCollection(verts, colors=colors,
                                    linestyles=linestyles, label=label)
        self.add_collection(coll)
        coll.update(kwargs)

        if len(x) > 0:
            minx = min(x)
            maxx = max(x)

            miny = min(min(ymin), min(ymax))
            maxy = max(max(ymin), max(ymax))

            corners = (minx, miny), (maxx, maxy)
            self.update_datalim(corners)
            self.autoscale_view()

        return coll

    @docstring.dedent_interpd
    def eventplot(self, positions, orientation='horizontal', lineoffsets=1,
                  linelengths=1, linewidths=None, colors=None,
                  linestyles='solid', **kwargs):
        """
        Plot identical parallel lines at specific positions.

        Call signature::

          eventplot(positions, orientation='horizontal', lineoffsets=0,
                    linelengths=1, linewidths=None, color =None,
                    linestyles='solid'

        Plot parallel lines at the given positions.  positions should be a 1D
        or 2D array-like object, with each row corresponding to a row or column
        of lines.

        This type of plot is commonly used in neuroscience for representing
        neural events, where it is commonly called a spike raster, dot raster,
        or raster plot.

        However, it is useful in any situation where you wish to show the
        timing or position of multiple sets of discrete events, such as the
        arrival times of people to a business on each day of the month or the
        date of hurricanes each year of the last century.

        *orientation* : [ 'horizonal' | 'vertical' ]
          'horizonal' : the lines will be vertical and arranged in rows
          "vertical' : lines will be horizontal and arranged in columns

        *lineoffsets* :
          A float or array-like containing floats.

        *linelengths* :
          A float or array-like containing floats.

        *linewidths* :
          A float or array-like containing floats.

        *colors*
          must be a sequence of RGBA tuples (eg arbitrary color
          strings, etc, not allowed) or a list of such sequences

        *linestyles* :
          [ 'solid' | 'dashed' | 'dashdot' | 'dotted' ] or an array of these
          values

        For linelengths, linewidths, colors, and linestyles, if only a single
        value is given, that value is applied to all lines.  If an array-like
        is given, it must have the same length as positions, and each value
        will be applied to the corresponding row or column in positions.

        Returns a list of :class:`matplotlib.collections.EventCollection`
        objects that were added.

        kwargs are :class:`~matplotlib.collections.LineCollection` properties:

        %(LineCollection)s

        **Example:**

        .. plot:: mpl_examples/pylab_examples/eventplot_demo.py
        """
        self._process_unit_info(xdata=positions,
                                ydata=[lineoffsets, linelengths],
                                kwargs=kwargs)

        # We do the conversion first since not all unitized data is uniform
        positions = self.convert_xunits(positions)
        lineoffsets = self.convert_yunits(lineoffsets)
        linelengths = self.convert_yunits(linelengths)

        if not iterable(positions):
            positions = [positions]
        elif any(iterable(position) for position in positions):
            positions = [np.asanyarray(position) for position in positions]
        else:
            positions = [np.asanyarray(positions)]

        if len(positions) == 0:
            return []

        if not iterable(lineoffsets):
            lineoffsets = [lineoffsets]
        if not iterable(linelengths):
            linelengths = [linelengths]
        if not iterable(linewidths):
            linewidths = [linewidths]
        if not iterable(colors):
            colors = [colors]
        if hasattr(linestyles, 'lower') or not iterable(linestyles):
            linestyles = [linestyles]

        lineoffsets = np.asarray(lineoffsets)
        linelengths = np.asarray(linelengths)
        linewidths = np.asarray(linewidths)

        if len(lineoffsets) == 0:
            lineoffsets = [None]
        if len(linelengths) == 0:
            linelengths = [None]
        if len(linewidths) == 0:
            lineoffsets = [None]
        if len(linewidths) == 0:
            lineoffsets = [None]
        if len(colors) == 0:
            colors = [None]

        if len(lineoffsets) == 1 and len(positions) != 1:
            lineoffsets = np.tile(lineoffsets, len(positions))
            lineoffsets[0] = 0
            lineoffsets = np.cumsum(lineoffsets)
        if len(linelengths) == 1:
            linelengths = np.tile(linelengths, len(positions))
        if len(linewidths) == 1:
            linewidths = np.tile(linewidths, len(positions))
        if len(colors) == 1:
            colors = np.asanyarray(colors)
            colors = np.tile(colors, [len(positions), 1])
        if len(linestyles) == 1:
            linestyles = [linestyles] * len(positions)

        if len(lineoffsets) != len(positions):
            raise ValueError('lineoffsets and positions are unequal sized '
                             'sequences')
        if len(linelengths) != len(positions):
            raise ValueError('linelengths and positions are unequal sized '
                             'sequences')
        if len(linewidths) != len(positions):
            raise ValueError('linewidths and positions are unequal sized '
                             'sequences')
        if len(colors) != len(positions):
            raise ValueError('colors and positions are unequal sized '
                             'sequences')
        if len(linestyles) != len(positions):
            raise ValueError('linestyles and positions are unequal sized '
                             'sequences')

        colls = []
        for position, lineoffset, linelength, linewidth, color, linestyle in \
            itertools.izip(positions, lineoffsets, linelengths, linewidths,
                           colors, linestyles):
            coll = mcoll.EventCollection(position,
                                         orientation=orientation,
                                         lineoffset=lineoffset,
                                         linelength=linelength,
                                         linewidth=linewidth,
                                         color=color,
                                         linestyle=linestyle)
            self.add_collection(coll)
            coll.update(kwargs)
            colls.append(coll)

        if len(positions) > 0:
            minpos = min(position.min() for position in positions)
            maxpos = max(position.max() for position in positions)

            minline = (lineoffsets - linelengths).min()
            maxline = (lineoffsets + linelengths).max()

            if colls[0].is_horizontal():
                corners = (minpos, minline), (maxpos, maxline)
            else:
                corners = (minline, minpos), (maxline, maxpos)
            self.update_datalim(corners)
            self.autoscale_view()

        return colls

    #### Basic plotting
    @docstring.dedent_interpd
    def plot(self, *args, **kwargs):
        """
        Plot lines and/or markers to the
        :class:`~matplotlib.axes.Axes`.  *args* is a variable length
        argument, allowing for multiple *x*, *y* pairs with an
        optional format string.  For example, each of the following is
        legal::

            plot(x, y)        # plot x and y using default line style and color
            plot(x, y, 'bo')  # plot x and y using blue circle markers
            plot(y)           # plot y using x as index array 0..N-1
            plot(y, 'r+')     # ditto, but with red plusses

        If *x* and/or *y* is 2-dimensional, then the corresponding columns
        will be plotted.

        An arbitrary number of *x*, *y*, *fmt* groups can be
        specified, as in::

            a.plot(x1, y1, 'g^', x2, y2, 'g-')

        Return value is a list of lines that were added.

        By default, each line is assigned a different color specified by a
        'color cycle'.  To change this behavior, you can edit the
        axes.color_cycle rcParam. Alternatively, you can use
        :meth:`~matplotlib.axes.Axes.set_default_color_cycle`.

        The following format string characters are accepted to control
        the line style or marker:

        ================    ===============================
        character           description
        ================    ===============================
        ``'-'``             solid line style
        ``'--'``            dashed line style
        ``'-.'``            dash-dot line style
        ``':'``             dotted line style
        ``'.'``             point marker
        ``','``             pixel marker
        ``'o'``             circle marker
        ``'v'``             triangle_down marker
        ``'^'``             triangle_up marker
        ``'<'``             triangle_left marker
        ``'>'``             triangle_right marker
        ``'1'``             tri_down marker
        ``'2'``             tri_up marker
        ``'3'``             tri_left marker
        ``'4'``             tri_right marker
        ``'s'``             square marker
        ``'p'``             pentagon marker
        ``'*'``             star marker
        ``'h'``             hexagon1 marker
        ``'H'``             hexagon2 marker
        ``'+'``             plus marker
        ``'x'``             x marker
        ``'D'``             diamond marker
        ``'d'``             thin_diamond marker
        ``'|'``             vline marker
        ``'_'``             hline marker
        ================    ===============================


        The following color abbreviations are supported:

        ==========  ========
        character   color
        ==========  ========
        'b'         blue
        'g'         green
        'r'         red
        'c'         cyan
        'm'         magenta
        'y'         yellow
        'k'         black
        'w'         white
        ==========  ========

        In addition, you can specify colors in many weird and
        wonderful ways, including full names (``'green'``), hex
        strings (``'#008000'``), RGB or RGBA tuples (``(0,1,0,1)``) or
        grayscale intensities as a string (``'0.8'``).  Of these, the
        string specifications can be used in place of a ``fmt`` group,
        but the tuple forms can be used only as ``kwargs``.

        Line styles and colors are combined in a single format string, as in
        ``'bo'`` for blue circles.

        The *kwargs* can be used to set line properties (any property that has
        a ``set_*`` method).  You can use this to set a line label (for auto
        legends), linewidth, anitialising, marker face color, etc.  Here is an
        example::

            plot([1,2,3], [1,2,3], 'go-', label='line 1', linewidth=2)
            plot([1,2,3], [1,4,9], 'rs',  label='line 2')
            axis([0, 4, 0, 10])
            legend()

        If you make multiple lines with one plot command, the kwargs
        apply to all those lines, e.g.::

            plot(x1, y1, x2, y2, antialised=False)

        Neither line will be antialiased.

        You do not need to use format strings, which are just
        abbreviations.  All of the line properties can be controlled
        by keyword arguments.  For example, you can set the color,
        marker, linestyle, and markercolor with::

            plot(x, y, color='green', linestyle='dashed', marker='o',
                 markerfacecolor='blue', markersize=12).

        See :class:`~matplotlib.lines.Line2D` for details.

        The kwargs are :class:`~matplotlib.lines.Line2D` properties:

        %(Line2D)s

        kwargs *scalex* and *scaley*, if defined, are passed on to
        :meth:`~matplotlib.axes.Axes.autoscale_view` to determine
        whether the *x* and *y* axes are autoscaled; the default is
        *True*.
        """
        scalex = kwargs.pop('scalex', True)
        scaley = kwargs.pop('scaley', True)

        if not self._hold:
            self.cla()
        lines = []

        for line in self._get_lines(*args, **kwargs):
            self.add_line(line)
            lines.append(line)

        self.autoscale_view(scalex=scalex, scaley=scaley)
        return lines

    @docstring.dedent_interpd
    def plot_date(self, x, y, fmt='bo', tz=None, xdate=True, ydate=False,
                  **kwargs):
        """
        Plot with data with dates.

        Call signature::

           plot_date(x, y, fmt='bo', tz=None, xdate=True,
                     ydate=False, **kwargs)

        Similar to the :func:`~matplotlib.pyplot.plot` command, except
        the *x* or *y* (or both) data is considered to be dates, and the
        axis is labeled accordingly.

        *x* and/or *y* can be a sequence of dates represented as float
        days since 0001-01-01 UTC.

        Keyword arguments:

          *fmt*: string
            The plot format string.

          *tz*: [ *None* | timezone string | :class:`tzinfo` instance]
            The time zone to use in labeling dates. If *None*, defaults to rc
            value.

          *xdate*: [ *True* | *False* ]
            If *True*, the *x*-axis will be labeled with dates.

          *ydate*: [ *False* | *True* ]
            If *True*, the *y*-axis will be labeled with dates.

        Note if you are using custom date tickers and formatters, it
        may be necessary to set the formatters/locators after the call
        to :meth:`plot_date` since :meth:`plot_date` will set the
        default tick locator to
        :class:`matplotlib.dates.AutoDateLocator` (if the tick
        locator is not already set to a
        :class:`matplotlib.dates.DateLocator` instance) and the
        default tick formatter to
        :class:`matplotlib.dates.AutoDateFormatter` (if the tick
        formatter is not already set to a
        :class:`matplotlib.dates.DateFormatter` instance).

        Valid kwargs are :class:`~matplotlib.lines.Line2D` properties:

        %(Line2D)s

        .. seealso::

           :mod:`~matplotlib.dates` for helper functions

           :func:`~matplotlib.dates.date2num`,
           :func:`~matplotlib.dates.num2date` and
           :func:`~matplotlib.dates.drange` for help on creating the required
           floating point dates.
        """

        if not self._hold:
            self.cla()

        ret = self.plot(x, y, fmt, **kwargs)

        if xdate:
            self.xaxis_date(tz)
        if ydate:
            self.yaxis_date(tz)

        self.autoscale_view()

        return ret

    @docstring.dedent_interpd
    def loglog(self, *args, **kwargs):
        """
        Make a plot with log scaling on both the *x* and *y* axis.

        Call signature::

          loglog(*args, **kwargs)

        :func:`~matplotlib.pyplot.loglog` supports all the keyword
        arguments of :func:`~matplotlib.pyplot.plot` and
        :meth:`matplotlib.axes.Axes.set_xscale` /
        :meth:`matplotlib.axes.Axes.set_yscale`.

        Notable keyword arguments:

          *basex*/*basey*: scalar > 1
            Base of the *x*/*y* logarithm

          *subsx*/*subsy*: [ *None* | sequence ]
            The location of the minor *x*/*y* ticks; *None* defaults
            to autosubs, which depend on the number of decades in the
            plot; see :meth:`matplotlib.axes.Axes.set_xscale` /
            :meth:`matplotlib.axes.Axes.set_yscale` for details

          *nonposx*/*nonposy*: ['mask' | 'clip' ]
            Non-positive values in *x* or *y* can be masked as
            invalid, or clipped to a very small positive number

        The remaining valid kwargs are
        :class:`~matplotlib.lines.Line2D` properties:

        %(Line2D)s

        **Example:**

        .. plot:: mpl_examples/pylab_examples/log_demo.py

        """
        if not self._hold:
            self.cla()

        dx = {'basex': kwargs.pop('basex', 10),
              'subsx': kwargs.pop('subsx', None),
              'nonposx': kwargs.pop('nonposx', 'mask'),
              }
        dy = {'basey': kwargs.pop('basey', 10),
              'subsy': kwargs.pop('subsy', None),
              'nonposy': kwargs.pop('nonposy', 'mask'),
              }

        self.set_xscale('log', **dx)
        self.set_yscale('log', **dy)

        b = self._hold
        self._hold = True  # we've already processed the hold
        l = self.plot(*args, **kwargs)
        self._hold = b  # restore the hold

        return l

    @docstring.dedent_interpd
    def semilogx(self, *args, **kwargs):
        """
        Make a plot with log scaling on the *x* axis.

        Call signature::

          semilogx(*args, **kwargs)

        :func:`semilogx` supports all the keyword arguments of
        :func:`~matplotlib.pyplot.plot` and
        :meth:`matplotlib.axes.Axes.set_xscale`.

        Notable keyword arguments:

          *basex*: scalar > 1
            Base of the *x* logarithm

          *subsx*: [ *None* | sequence ]
            The location of the minor xticks; *None* defaults to
            autosubs, which depend on the number of decades in the
            plot; see :meth:`~matplotlib.axes.Axes.set_xscale` for
            details.

          *nonposx*: [ 'mask' | 'clip' ]
            Non-positive values in *x* can be masked as
            invalid, or clipped to a very small positive number

        The remaining valid kwargs are
        :class:`~matplotlib.lines.Line2D` properties:

        %(Line2D)s

        .. seealso::

            :meth:`loglog`
                For example code and figure
        """
        if not self._hold:
            self.cla()
        d = {'basex': kwargs.pop('basex', 10),
             'subsx': kwargs.pop('subsx', None),
             'nonposx': kwargs.pop('nonposx', 'mask'),
             }

        self.set_xscale('log', **d)
        b = self._hold
        self._hold = True  # we've already processed the hold
        l = self.plot(*args, **kwargs)
        self._hold = b  # restore the hold
        return l

    @docstring.dedent_interpd
    def semilogy(self, *args, **kwargs):
        """
        Make a plot with log scaling on the *y* axis.

        call signature::

          semilogy(*args, **kwargs)

        :func:`semilogy` supports all the keyword arguments of
        :func:`~matplotlib.pylab.plot` and
        :meth:`matplotlib.axes.Axes.set_yscale`.

        Notable keyword arguments:

          *basey*: scalar > 1
            Base of the *y* logarithm

          *subsy*: [ *None* | sequence ]
            The location of the minor yticks; *None* defaults to
            autosubs, which depend on the number of decades in the
            plot; see :meth:`~matplotlib.axes.Axes.set_yscale` for
            details.

          *nonposy*: [ 'mask' | 'clip' ]
            Non-positive values in *y* can be masked as
            invalid, or clipped to a very small positive number

        The remaining valid kwargs are
        :class:`~matplotlib.lines.Line2D` properties:

        %(Line2D)s

        .. seealso::

            :meth:`loglog`
                For example code and figure
        """
        if not self._hold:
            self.cla()
        d = {'basey': kwargs.pop('basey', 10),
             'subsy': kwargs.pop('subsy', None),
             'nonposy': kwargs.pop('nonposy', 'mask'),
             }
        self.set_yscale('log', **d)
        b = self._hold
        self._hold = True  # we've already processed the hold
        l = self.plot(*args, **kwargs)
        self._hold = b  # restore the hold

        return l

    @docstring.dedent_interpd
    def acorr(self, x, **kwargs):
        """
        Plot the autocorrelation of *x*.

        Call signature::

            acorr(x, normed=True, detrend=mlab.detrend_none, usevlines=True,
                  maxlags=10, **kwargs)

        If *normed* = *True*, normalize the data by the autocorrelation at
        0-th lag.  *x* is detrended by the *detrend* callable (default no
        normalization).

        Data are plotted as ``plot(lags, c, **kwargs)``

        Return value is a tuple (*lags*, *c*, *line*) where:

          - *lags* are a length 2*maxlags+1 lag vector

          - *c* is the 2*maxlags+1 auto correlation vector

          - *line* is a :class:`~matplotlib.lines.Line2D` instance
            returned by :meth:`plot`

        The default *linestyle* is None and the default *marker* is
        ``'o'``, though these can be overridden with keyword args.
        The cross correlation is performed with
        :func:`numpy.correlate` with *mode* = 2.

        If *usevlines* is *True*, :meth:`~matplotlib.axes.Axes.vlines`
        rather than :meth:`~matplotlib.axes.Axes.plot` is used to draw
        vertical lines from the origin to the acorr.  Otherwise, the
        plot style is determined by the kwargs, which are
        :class:`~matplotlib.lines.Line2D` properties.

        *maxlags* is a positive integer detailing the number of lags
        to show.  The default value of *None* will return all
        ``(2*len(x)-1)`` lags.

        The return value is a tuple (*lags*, *c*, *linecol*, *b*)
        where

          - *linecol* is the
            :class:`~matplotlib.collections.LineCollection`

          - *b* is the *x*-axis.

        .. seealso::

            :meth:`~matplotlib.axes.Axes.plot` or
            :meth:`~matplotlib.axes.Axes.vlines`
            For documentation on valid kwargs.

        **Example:**

        :func:`~matplotlib.pyplot.xcorr` is top graph, and
        :func:`~matplotlib.pyplot.acorr` is bottom graph.

        .. plot:: mpl_examples/pylab_examples/xcorr_demo.py
        """
        return self.xcorr(x, x, **kwargs)

    @docstring.dedent_interpd
    def xcorr(self, x, y, normed=True, detrend=mlab.detrend_none,
              usevlines=True, maxlags=10, **kwargs):
        """
        Plot the cross correlation between *x* and *y*.

        Call signature::

            xcorr(self, x, y, normed=True, detrend=mlab.detrend_none,
              usevlines=True, maxlags=10, **kwargs)

        If *normed* = *True*, normalize the data by the cross
        correlation at 0-th lag.  *x* and y are detrended by the
        *detrend* callable (default no normalization).  *x* and *y*
        must be equal length.

        Data are plotted as ``plot(lags, c, **kwargs)``

        Return value is a tuple (*lags*, *c*, *line*) where:

          - *lags* are a length ``2*maxlags+1`` lag vector

          - *c* is the ``2*maxlags+1`` auto correlation vector

          - *line* is a :class:`~matplotlib.lines.Line2D` instance
             returned by :func:`~matplotlib.pyplot.plot`.

        The default *linestyle* is *None* and the default *marker* is
        'o', though these can be overridden with keyword args.  The
        cross correlation is performed with :func:`numpy.correlate`
        with *mode* = 2.

        If *usevlines* is *True*:

           :func:`~matplotlib.pyplot.vlines`
           rather than :func:`~matplotlib.pyplot.plot` is used to draw
           vertical lines from the origin to the xcorr.  Otherwise the
           plotstyle is determined by the kwargs, which are
           :class:`~matplotlib.lines.Line2D` properties.

           The return value is a tuple (*lags*, *c*, *linecol*, *b*)
           where *linecol* is the
           :class:`matplotlib.collections.LineCollection` instance and
           *b* is the *x*-axis.

        *maxlags* is a positive integer detailing the number of lags to show.
        The default value of *None* will return all ``(2*len(x)-1)`` lags.

        **Example:**

        :func:`~matplotlib.pyplot.xcorr` is top graph, and
        :func:`~matplotlib.pyplot.acorr` is bottom graph.

        .. plot:: mpl_examples/pylab_examples/xcorr_demo.py
        """

        Nx = len(x)
        if Nx != len(y):
            raise ValueError('x and y must be equal length')

        x = detrend(np.asarray(x))
        y = detrend(np.asarray(y))

        c = np.correlate(x, y, mode=2)

        if normed:
            c /= np.sqrt(np.dot(x, x) * np.dot(y, y))

        if maxlags is None:
            maxlags = Nx - 1

        if maxlags >= Nx or maxlags < 1:
            raise ValueError('maglags must be None or strictly '
                             'positive < %d' % Nx)

        lags = np.arange(-maxlags, maxlags + 1)
        c = c[Nx - 1 - maxlags:Nx + maxlags]

        if usevlines:
            a = self.vlines(lags, [0], c, **kwargs)
            b = self.axhline(**kwargs)
        else:

            kwargs.setdefault('marker', 'o')
            kwargs.setdefault('linestyle', 'None')
            a, = self.plot(lags, c, **kwargs)
            b = None
        return lags, c, a, b

    def _get_legend_handles(self, legend_handler_map=None):
        "return artists that will be used as handles for legend"
        handles_original = self.lines + self.patches + \
                           self.collections + self.containers

        # collections
        handler_map = mlegend.Legend.get_default_handler_map()

        if legend_handler_map is not None:
            handler_map = handler_map.copy()
            handler_map.update(legend_handler_map)

        handles = []
        for h in handles_original:
            if h.get_label() == "_nolegend_":  # .startswith('_'):
                continue
            if mlegend.Legend.get_legend_handler(handler_map, h):
                handles.append(h)

        return handles

    def get_legend_handles_labels(self, legend_handler_map=None):
        """
        Return handles and labels for legend

        ``ax.legend()`` is equivalent to ::

          h, l = ax.get_legend_handles_labels()
          ax.legend(h, l)

        """

        handles = []
        labels = []
        for handle in self._get_legend_handles(legend_handler_map):
            label = handle.get_label()
            if label and not label.startswith('_'):
                handles.append(handle)
                labels.append(label)

        return handles, labels

    def legend(self, *args, **kwargs):
        """
        Place a legend on the current axes.

        Call signature::

           legend(*args, **kwargs)

        Places legend at location *loc*.  Labels are a sequence of
        strings and *loc* can be a string or an integer specifying the
        legend location.

        To make a legend with existing lines::

           legend()

        :meth:`legend` by itself will try and build a legend using the label
        property of the lines/patches/collections.  You can set the label of
        a line by doing::

           plot(x, y, label='my data')

        or::

           line.set_label('my data').

        If label is set to '_nolegend_', the item will not be shown in
        legend.

        To automatically generate the legend from labels::

           legend( ('label1', 'label2', 'label3') )

        To make a legend for a list of lines and labels::

           legend( (line1, line2, line3), ('label1', 'label2', 'label3') )

        To make a legend at a given location, using a location argument::

           legend( ('label1', 'label2', 'label3'), loc='upper left')

        or::

           legend((line1, line2, line3), ('label1', 'label2', 'label3'), loc=2)

        The location codes are

          ===============   =============
          Location String   Location Code
          ===============   =============
          'best'            0
          'upper right'     1
          'upper left'      2
          'lower left'      3
          'lower right'     4
          'right'           5
          'center left'     6
          'center right'    7
          'lower center'    8
          'upper center'    9
          'center'          10
          ===============   =============


        Users can specify any arbitrary location for the legend using the
        *bbox_to_anchor* keyword argument. bbox_to_anchor can be an instance
        of BboxBase(or its derivatives) or a tuple of 2 or 4 floats.
        For example::

           loc = 'upper right', bbox_to_anchor = (0.5, 0.5)

        will place the legend so that the upper right corner of the legend at
        the center of the axes.

        The legend location can be specified in other coordinate, by using the
        *bbox_transform* keyword.

        The loc itslef can be a 2-tuple giving x,y of the lower-left corner of
        the legend in axes coords (*bbox_to_anchor* is ignored).

        Keyword arguments:

          *prop*: [ *None* | FontProperties | dict ]
            A :class:`matplotlib.font_manager.FontProperties`
            instance. If *prop* is a dictionary, a new instance will be
            created with *prop*. If *None*, use rc settings.

          *fontsize*: [size in points | 'xx-small' | 'x-small' | 'small' |
                      'medium' | 'large' | 'x-large' | 'xx-large']
            Set the font size.  May be either a size string, relative to
            the default font size, or an absolute font size in points. This
            argument is only used if prop is not specified.

          *numpoints*: integer
            The number of points in the legend for line

          *scatterpoints*: integer
            The number of points in the legend for scatter plot

          *scatteryoffsets*: list of floats
            a list of yoffsets for scatter symbols in legend

          *markerscale*: [ *None* | scalar ]
            The relative size of legend markers vs. original. If *None*,
            use rc settings.

          *frameon*: [ *True* | *False* ]
            if *True*, draw a frame around the legend.
            The default is set by the rcParam 'legend.frameon'

          *fancybox*: [ *None* | *False* | *True* ]
            if *True*, draw a frame with a round fancybox.  If *None*,
            use rc settings

          *shadow*: [ *None* | *False* | *True* ]
            If *True*, draw a shadow behind legend. If *None*,
            use rc settings.

          *framealpha*: [*None* | float]
            If not None, alpha channel for legend frame. Default *None*.

          *ncol* : integer
            number of columns. default is 1

          *mode* : [ "expand" | *None* ]
            if mode is "expand", the legend will be horizontally expanded
            to fill the axes area (or *bbox_to_anchor*)

          *bbox_to_anchor*: an instance of BboxBase or a tuple of 2 or 4 floats
            the bbox that the legend will be anchored.

          *bbox_transform* : [ an instance of Transform | *None* ]
            the transform for the bbox. transAxes if *None*.

          *title* : string
            the legend title

        Padding and spacing between various elements use following
        keywords parameters. These values are measure in font-size
        units. e.g., a fontsize of 10 points and a handlelength=5
        implies a handlelength of 50 points.  Values from rcParams
        will be used if None.

        ================   ====================================================
        Keyword            Description
        ================   ====================================================
        borderpad          the fractional whitespace inside the legend border
        labelspacing       the vertical space between the legend entries
        handlelength       the length of the legend handles
        handletextpad      the pad between the legend handle and text
        borderaxespad      the pad between the axes and legend border
        columnspacing      the spacing between columns
        ================   ====================================================

        .. note::

           Not all kinds of artist are supported by the legend command.
           See :ref:`plotting-guide-legend` for details.

        **Example:**

        .. plot:: mpl_examples/api/legend_demo.py

        .. seealso::
            :ref:`plotting-guide-legend`.

        """

        if len(args) == 0:
            handles, labels = self.get_legend_handles_labels()
            if len(handles) == 0:
                warnings.warn("No labeled objects found. "
                              "Use label='...' kwarg on individual plots.")
                return None

        elif len(args) == 1:
            # LABELS
            labels = args[0]
            handles = [h for h, label in zip(self._get_legend_handles(),
                                             labels)]

        elif len(args) == 2:
            if is_string_like(args[1]) or isinstance(args[1], int):
                # LABELS, LOC
                labels, loc = args
                handles = [h for h, label in zip(self._get_legend_handles(),
                                                 labels)]
                kwargs['loc'] = loc
            else:
                # LINES, LABELS
                handles, labels = args

        elif len(args) == 3:
            # LINES, LABELS, LOC
            handles, labels, loc = args
            kwargs['loc'] = loc
        else:
            raise TypeError('Invalid arguments to legend')

        # Why do we need to call "flatten" here? -JJL
        # handles = cbook.flatten(handles)

        self.legend_ = mlegend.Legend(self, handles, labels, **kwargs)
        return self.legend_

    #### Specialized plotting

    def step(self, x, y, *args, **kwargs):
        """
        Make a step plot.

        Call signature::

          step(x, y, *args, **kwargs)

        Additional keyword args to :func:`step` are the same as those
        for :func:`~matplotlib.pyplot.plot`.

        *x* and *y* must be 1-D sequences, and it is assumed, but not checked,
        that *x* is uniformly increasing.

        Keyword arguments:

        *where*: [ 'pre' | 'post' | 'mid'  ]
          If 'pre', the interval from x[i] to x[i+1] has level y[i+1]

          If 'post', that interval has level y[i]

          If 'mid', the jumps in *y* occur half-way between the
          *x*-values.
        """

        where = kwargs.pop('where', 'pre')
        if where not in ('pre', 'post', 'mid'):
            raise ValueError("'where' argument to step must be "
                             "'pre', 'post' or 'mid'")
        usr_linestyle = kwargs.pop('linestyle', '')
        kwargs['linestyle'] = 'steps-' + where + usr_linestyle

        return self.plot(x, y, *args, **kwargs)

    @docstring.dedent_interpd
    def bar(self, left, height, width=0.8, bottom=None, **kwargs):
        """
        Make a bar plot.

        Make a bar plot with rectangles bounded by:

          `left`, `left` + `width`, `bottom`, `bottom` + `height`
                (left, right, bottom and top edges)

        Parameters
        ----------
        left : sequence of scalars
            the x coordinates of the left sides of the bars

        height : sequence of scalars
            the heights of the bars

        width : scalar or array-like, optional, default: 0.8
            the width(s) of the bars

        bottom : scalar or array-like, optional, default: None
            the y coordinate(s) of the bars

        color : scalar or array-like, optional
            the colors of the bars

<<<<<<< HEAD
        edgecolor : scalar or array-like, optional
            the colors of the bar edges
=======
          ===============   ==========================================
          Keyword           Description
          ===============   ==========================================
          *width*           the widths of the bars
          *bottom*          the y coordinates of the bottom edges of
                            the bars
          *color*           the colors of the bar faces
          *edgecolor*       the colors of the bar edges
          *linewidth*       width of bar edges; None means use default
                            linewidth; 0 means don't draw edges.
          *xerr*            if not None, will be used to generate
                            errorbars on the bar chart
          *yerr*            if not None, will be used to generate
                            errorbars on the bar chart
          *ecolor*          specifies the color of any errorbar
          *capsize*         (default 3) determines the length in
                            points of the error bar caps
          *error_kw*        dictionary of kwargs to be passed to
                            errorbar method. *ecolor* and *capsize*
                            may be specified here rather than as
                            independent kwargs.
          *align*           'edge' (default) | 'center'
          *orientation*     'vertical' | 'horizontal'
          *log*             [False|True] False (default) leaves the
                            orientation axis as-is; True sets it to
                            log scale
          ===============   ==========================================
>>>>>>> bce389f6

        linewidth : scalar or array-like, optional, default: None
            width of bar edge(s). If None, use default
            linewidth; If 0, don't draw edges.

        xerr : scalar or array-like, optional, default: None
            if not None, will be used to generate errorbar(s) on the bar chart

        yerr :scalar or array-like, optional, default: None
            if not None, will be used to generate errorbar(s) on the bar chart

        ecolor : scalar or array-like, optional, default: None
            specifies the color of errorbar(s)

        capsize : integer, optional, default: 3
           determines the length in points of the error bar caps

        error_kw :
            dictionary of kwargs to be passed to errorbar method. *ecolor* and
            *capsize* may be specified here rather than as independent kwargs.

        align : ['edge' | 'center'], optional, default: 'edge'
            If `edge`, aligns bars by their left edges (for vertical bars) and
            by their bottom edges (for horizontal bars). If `center`, interpret
            the `left` argument as the coordinates of the centers of the bars.

        orientation : 'vertical' | 'horizontal', optional, default: 'vertical'
            The orientation of the bars.

        log : boolean, optional, default: False
            If true, sets the axis to be log scale

        Returns
        -------
        :class:`matplotlib.patches.Rectangle` instances.

        Notes
        -----
        The optional arguments `color`, `edgecolor`, `linewidth`,
        `xerr`, and `yerr` can be either scalars or sequences of
        length equal to the number of bars.  This enables you to use
        bar as the basis for stacked bar charts, or candlestick plots.
        Detail: `xerr` and `yerr` are passed directly to
        :meth:`errorbar`, so they can also have shape 2xN for
        independent specification of lower and upper errors.

        Other optional kwargs:

        %(Rectangle)s

        **Example:** A stacked bar chart.

        .. plot:: mpl_examples/pylab_examples/bar_stacked.py
        """
        if not self._hold:
            self.cla()
        color = kwargs.pop('color', None)
        edgecolor = kwargs.pop('edgecolor', None)
        linewidth = kwargs.pop('linewidth', None)

        # Because xerr and yerr will be passed to errorbar,
        # most dimension checking and processing will be left
        # to the errorbar method.
        xerr = kwargs.pop('xerr', None)
        yerr = kwargs.pop('yerr', None)
        error_kw = kwargs.pop('error_kw', dict())
        ecolor = kwargs.pop('ecolor', None)
        capsize = kwargs.pop('capsize', 3)
        error_kw.setdefault('ecolor', ecolor)
        error_kw.setdefault('capsize', capsize)

        align = kwargs.pop('align', 'edge')
        orientation = kwargs.pop('orientation', 'vertical')
        log = kwargs.pop('log', False)
        label = kwargs.pop('label', '')

        def make_iterable(x):
            if not iterable(x):
                return [x]
            else:
                return x

        # make them safe to take len() of
        _left = left
        left = make_iterable(left)
        height = make_iterable(height)
        width = make_iterable(width)
        _bottom = bottom
        bottom = make_iterable(bottom)
        linewidth = make_iterable(linewidth)

        adjust_ylim = False
        adjust_xlim = False
        if orientation == 'vertical':
            self._process_unit_info(xdata=left, ydata=height, kwargs=kwargs)
            if log:
                self.set_yscale('log', nonposy='clip')
            # size width and bottom according to length of left
            if _bottom is None:
                if self.get_yscale() == 'log':
                    adjust_ylim = True
                bottom = [0]

            nbars = len(left)
            if len(width) == 1:
                width *= nbars
            if len(bottom) == 1:
                bottom *= nbars
        elif orientation == 'horizontal':
            self._process_unit_info(xdata=width, ydata=bottom, kwargs=kwargs)
            if log:
                self.set_xscale('log', nonposx='clip')
            # size left and height according to length of bottom
            if _left is None:
                if self.get_xscale() == 'log':
                    adjust_xlim = True
                left = [0]

            nbars = len(bottom)
            if len(left) == 1:
                left *= nbars
            if len(height) == 1:
                height *= nbars
        else:
            raise ValueError('invalid orientation: %s' % orientation)

        if len(linewidth) < nbars:
            linewidth *= nbars

        if color is None:
            color = [None] * nbars
        else:
            color = list(mcolors.colorConverter.to_rgba_array(color))
            if len(color) == 0:  # until to_rgba_array is changed
                color = [[0, 0, 0, 0]]
            if len(color) < nbars:
                color *= nbars

        if edgecolor is None:
            edgecolor = [None] * nbars
        else:
            edgecolor = list(mcolors.colorConverter.to_rgba_array(edgecolor))
            if len(edgecolor) == 0:     # until to_rgba_array is changed
                edgecolor = [[0, 0, 0, 0]]
            if len(edgecolor) < nbars:
                edgecolor *= nbars

        # FIXME: convert the following to proper input validation
        # raising ValueError; don't use assert for this.
        assert len(left) == nbars, ("incompatible sizes: argument 'left' must "
                                    "be length %d or scalar" % nbars)
        assert len(height) == nbars, ("incompatible sizes: argument 'height' "
                                      "must be length %d or scalar" %
                                      nbars)
        assert len(width) == nbars, ("incompatible sizes: argument 'width' "
                                     "must be length %d or scalar" %
                                     nbars)
        assert len(bottom) == nbars, ("incompatible sizes: argument 'bottom' "
                                      "must be length %d or scalar" %
                                      nbars)

        patches = []

        # lets do some conversions now since some types cannot be
        # subtracted uniformly
        if self.xaxis is not None:
            left = self.convert_xunits(left)
            width = self.convert_xunits(width)
            if xerr is not None:
                xerr = self.convert_xunits(xerr)

        if self.yaxis is not None:
            bottom = self.convert_yunits(bottom)
            height = self.convert_yunits(height)
            if yerr is not None:
                yerr = self.convert_yunits(yerr)

        if align == 'edge':
            pass
        elif align == 'center':
            if orientation == 'vertical':
                left = [left[i] - width[i] / 2. for i in xrange(len(left))]
            elif orientation == 'horizontal':
                bottom = [bottom[i] - height[i] / 2.
                          for i in xrange(len(bottom))]

        else:
            raise ValueError('invalid alignment: %s' % align)

        args = zip(left, bottom, width, height, color, edgecolor, linewidth)
        for l, b, w, h, c, e, lw in args:
            if h < 0:
                b += h
                h = abs(h)
            if w < 0:
                l += w
                w = abs(w)
            r = mpatches.Rectangle(
                xy=(l, b), width=w, height=h,
                facecolor=c,
                edgecolor=e,
                linewidth=lw,
                label='_nolegend_'
                )
            r.update(kwargs)
            r.get_path()._interpolation_steps = 100
            #print r.get_label(), label, 'label' in kwargs
            self.add_patch(r)
            patches.append(r)

        holdstate = self._hold
        self.hold(True)  # ensure hold is on before plotting errorbars

        if xerr is not None or yerr is not None:
            if orientation == 'vertical':
                # using list comps rather than arrays to preserve unit info
                x = [l + 0.5 * w for l, w in zip(left, width)]
                y = [b + h for b, h in zip(bottom, height)]

            elif orientation == 'horizontal':
                # using list comps rather than arrays to preserve unit info
                x = [l + w for l, w in zip(left, width)]
                y = [b + 0.5 * h for b, h in zip(bottom, height)]

            if "label" not in error_kw:
                error_kw["label"] = '_nolegend_'

            errorbar = self.errorbar(x, y,
                                     yerr=yerr, xerr=xerr,
                                     fmt=None, **error_kw)
        else:
            errorbar = None

        self.hold(holdstate)  # restore previous hold state

        if adjust_xlim:
            xmin, xmax = self.dataLim.intervalx
            xmin = np.amin([w for w in width if w > 0])
            if xerr is not None:
                xmin = xmin - np.amax(xerr)
            xmin = max(xmin * 0.9, 1e-100)
            self.dataLim.intervalx = (xmin, xmax)

        if adjust_ylim:
            ymin, ymax = self.dataLim.intervaly
            ymin = np.amin([h for h in height if h > 0])
            if yerr is not None:
                ymin = ymin - np.amax(yerr)
            ymin = max(ymin * 0.9, 1e-100)
            self.dataLim.intervaly = (ymin, ymax)
        self.autoscale_view()

        bar_container = BarContainer(patches, errorbar, label=label)
        self.add_container(bar_container)

        return bar_container

    @docstring.dedent_interpd
    def barh(self, bottom, width, height=0.8, left=None, **kwargs):
        """
        Make a horizontal bar plot.

        Call signature::

          barh(bottom, width, height=0.8, left=0, **kwargs)

        Make a horizontal bar plot with rectangles bounded by:

          *left*, *left* + *width*, *bottom*, *bottom* + *height*
                (left, right, bottom and top edges)

        *bottom*, *width*, *height*, and *left* can be either scalars
        or sequences

        Return value is a list of
        :class:`matplotlib.patches.Rectangle` instances.

        Required arguments:

          ========   ======================================================
          Argument   Description
          ========   ======================================================
          *bottom*   the vertical positions of the bottom edges of the bars
          *width*    the lengths of the bars
          ========   ======================================================

        Optional keyword arguments:

          ===============   ==========================================
          Keyword           Description
          ===============   ==========================================
          *height*          the heights (thicknesses) of the bars
          *left*            the x coordinates of the left edges of the
                            bars
          *color*           the colors of the bars
          *edgecolor*       the colors of the bar edges
          *linewidth*       width of bar edges; None means use default
                            linewidth; 0 means don't draw edges.
          *xerr*            if not None, will be used to generate
                            errorbars on the bar chart
          *yerr*            if not None, will be used to generate
                            errorbars on the bar chart
          *ecolor*          specifies the color of any errorbar
          *capsize*         (default 3) determines the length in
                            points of the error bar caps
          *align*           'edge' (default) | 'center'
          *log*             [False|True] False (default) leaves the
                            horizontal axis as-is; True sets it to log
                            scale
          ===============   ==========================================

        Setting *align* = 'edge' aligns bars by their bottom edges in
        bottom, while *align* = 'center' interprets these values as
        the *y* coordinates of the bar centers.

        The optional arguments *color*, *edgecolor*, *linewidth*,
        *xerr*, and *yerr* can be either scalars or sequences of
        length equal to the number of bars.  This enables you to use
        barh as the basis for stacked bar charts, or candlestick
        plots.

        other optional kwargs:

        %(Rectangle)s
        """

        patches = self.bar(left=left, height=height, width=width,
                           bottom=bottom, orientation='horizontal', **kwargs)
        return patches

    @docstring.dedent_interpd
    def broken_barh(self, xranges, yrange, **kwargs):
        """
        Plot horizontal bars.

        Call signature::

          broken_barh(self, xranges, yrange, **kwargs)

        A collection of horizontal bars spanning *yrange* with a sequence of
        *xranges*.

        Required arguments:

          =========   ==============================
          Argument    Description
          =========   ==============================
          *xranges*   sequence of (*xmin*, *xwidth*)
          *yrange*    sequence of (*ymin*, *ywidth*)
          =========   ==============================

        kwargs are
        :class:`matplotlib.collections.BrokenBarHCollection`
        properties:

        %(BrokenBarHCollection)s

        these can either be a single argument, ie::

          facecolors = 'black'

        or a sequence of arguments for the various bars, ie::

          facecolors = ('black', 'red', 'green')

        **Example:**

        .. plot:: mpl_examples/pylab_examples/broken_barh.py
        """
        col = mcoll.BrokenBarHCollection(xranges, yrange, **kwargs)
        self.add_collection(col, autolim=True)
        self.autoscale_view()

        return col

    def stem(self, *args, **kwargs):
        """
        Create a stem plot.

        Call signatures::

          stem(y, linefmt='b-', markerfmt='bo', basefmt='r-')
          stem(x, y, linefmt='b-', markerfmt='bo', basefmt='r-')

        A stem plot plots vertical lines (using *linefmt*) at each *x*
        location from the baseline to *y*, and places a marker there
        using *markerfmt*.  A horizontal line at 0 is is plotted using
        *basefmt*.

        If no *x* values are provided, the default is (0, 1, ..., len(y) - 1)

        Return value is a tuple (*markerline*, *stemlines*,
        *baseline*).

        .. seealso::
            This
            `document <http://www.mathworks.com/help/techdoc/ref/stem.html>`_
            for details.


        **Example:**

        .. plot:: mpl_examples/pylab_examples/stem_plot.py
        """
        remember_hold = self._hold
        if not self._hold:
            self.cla()
        self.hold(True)

        # Assume there's at least one data array
        y = np.asarray(args[0], dtype=np.float)
        args = args[1:]

        # Try a second one
        try:
            second = np.asarray(args[0], dtype=np.float)
            x, y = y, second
            args = args[1:]
        except (IndexError, ValueError):
            # The second array doesn't make sense, or it doesn't exist
            second = np.arange(len(y))
            x = second

        # Popping some defaults
        try:
            linefmt = kwargs.pop('linefmt', args[0])
        except IndexError:
            linefmt = kwargs.pop('linefmt', 'b-')
        try:
            markerfmt = kwargs.pop('markerfmt', args[1])
        except IndexError:
            markerfmt = kwargs.pop('markerfmt', 'bo')
        try:
            basefmt = kwargs.pop('basefmt', args[2])
        except IndexError:
            basefmt = kwargs.pop('basefmt', 'r-')

        bottom = kwargs.pop('bottom', None)
        label = kwargs.pop('label', None)

        markerline, = self.plot(x, y, markerfmt, label="_nolegend_")

        if bottom is None:
            bottom = 0

        stemlines = []
        for thisx, thisy in zip(x, y):
            l, = self.plot([thisx, thisx], [bottom, thisy], linefmt,
                           label="_nolegend_")
            stemlines.append(l)

        baseline, = self.plot([np.amin(x), np.amax(x)], [bottom, bottom],
                              basefmt, label="_nolegend_")

        self.hold(remember_hold)

        stem_container = StemContainer((markerline, stemlines, baseline),
                                       label=label)
        self.add_container(stem_container)

        return stem_container

    def pie(self, x, explode=None, labels=None, colors=None,
            autopct=None, pctdistance=0.6, shadow=False,
            labeldistance=1.1, startangle=None, radius=None):
        r"""
        Plot a pie chart.

        Call signature::

          pie(x, explode=None, labels=None,
              colors=('b', 'g', 'r', 'c', 'm', 'y', 'k', 'w'),
              autopct=None, pctdistance=0.6, shadow=False,
              labeldistance=1.1, startangle=None, radius=None)

        Make a pie chart of array *x*.  The fractional area of each
        wedge is given by x/sum(x).  If sum(x) <= 1, then the values
        of x give the fractional area directly and the array will not
        be normalized.  The wedges are plotted counterclockwise,
        by default starting from the x-axis.

        Keyword arguments:

          *explode*: [ *None* | len(x) sequence ]
            If not *None*, is a ``len(x)`` array which specifies the
            fraction of the radius with which to offset each wedge.

          *colors*: [ *None* | color sequence ]
            A sequence of matplotlib color args through which the pie chart
            will cycle.

          *labels*: [ *None* | len(x) sequence of strings ]
            A sequence of strings providing the labels for each wedge

          *autopct*: [ *None* | format string | format function ]
            If not *None*, is a string or function used to label the wedges
            with their numeric value.  The label will be placed inside the
            wedge.  If it is a format string, the label will be ``fmt%pct``.
            If it is a function, it will be called.

          *pctdistance*: scalar
            The ratio between the center of each pie slice and the
            start of the text generated by *autopct*.  Ignored if
            *autopct* is *None*; default is 0.6.

          *labeldistance*: scalar
            The radial distance at which the pie labels are drawn

          *shadow*: [ *False* | *True* ]
            Draw a shadow beneath the pie.

          *startangle*: [ *None* | Offset angle ]
            If not *None*, rotates the start of the pie chart by *angle*
            degrees counterclockwise from the x-axis.

          *radius*: [ *None* | scalar ]
          The radius of the pie, if *radius* is *None* it will be set to 1.

        The pie chart will probably look best if the figure and axes are
        square, or the Axes aspect is equal.  e.g.::

          figure(figsize=(8,8))
          ax = axes([0.1, 0.1, 0.8, 0.8])

        or::

          axes(aspect=1)

        Return value:
          If *autopct* is *None*, return the tuple (*patches*, *texts*):

            - *patches* is a sequence of
              :class:`matplotlib.patches.Wedge` instances

            - *texts* is a list of the label
              :class:`matplotlib.text.Text` instances.

          If *autopct* is not *None*, return the tuple (*patches*,
          *texts*, *autotexts*), where *patches* and *texts* are as
          above, and *autotexts* is a list of
          :class:`~matplotlib.text.Text` instances for the numeric
          labels.
        """
        self.set_frame_on(False)

        x = np.asarray(x).astype(np.float32)

        sx = float(x.sum())
        if sx > 1:
            x = np.divide(x, sx)

        if labels is None:
            labels = [''] * len(x)
        if explode is None:
            explode = [0] * len(x)
        assert(len(x) == len(labels))
        assert(len(x) == len(explode))
        if colors is None:
            colors = ('b', 'g', 'r', 'c', 'm', 'y', 'k', 'w')

        center = 0, 0
        if radius is None:
            radius = 1

        # Starting theta1 is the start fraction of the circle
        if startangle is None:
            theta1 = 0
        else:
            theta1 = startangle / 360.0

        texts = []
        slices = []
        autotexts = []

        i = 0
        for frac, label, expl in cbook.safezip(x, labels, explode):
            x, y = center
            theta2 = theta1 + frac
            thetam = 2 * math.pi * 0.5 * (theta1 + theta2)
            x += expl * math.cos(thetam)
            y += expl * math.sin(thetam)

            w = mpatches.Wedge((x, y), radius, 360. * theta1, 360. * theta2,
                      facecolor=colors[i % len(colors)])
            slices.append(w)
            self.add_patch(w)
            w.set_label(label)

            if shadow:
                # make sure to add a shadow after the call to
                # add_patch so the figure and transform props will be
                # set
                shad = mpatches.Shadow(w, -0.02, -0.02,
                              #props={'facecolor':w.get_facecolor()}
                              )
                shad.set_zorder(0.9 * w.get_zorder())
                shad.set_label('_nolegend_')
                self.add_patch(shad)

            xt = x + labeldistance * radius * math.cos(thetam)
            yt = y + labeldistance * radius * math.sin(thetam)
            label_alignment = xt > 0 and 'left' or 'right'

            t = self.text(xt, yt, label,
                          size=rcParams['xtick.labelsize'],
                          horizontalalignment=label_alignment,
                          verticalalignment='center')

            texts.append(t)

            if autopct is not None:
                xt = x + pctdistance * radius * math.cos(thetam)
                yt = y + pctdistance * radius * math.sin(thetam)
                if is_string_like(autopct):
                    s = autopct % (100. * frac)
                elif callable(autopct):
                    s = autopct(100. * frac)
                else:
                    raise TypeError(
                        'autopct must be callable or a format string')

                t = self.text(xt, yt, s,
                              horizontalalignment='center',
                              verticalalignment='center')
                autotexts.append(t)

            theta1 = theta2
            i += 1

        self.set_xlim((-1.25, 1.25))
        self.set_ylim((-1.25, 1.25))
        self.set_xticks([])
        self.set_yticks([])

        if autopct is None:
            return slices, texts
        else:
            return slices, texts, autotexts

    @docstring.dedent_interpd
    def errorbar(self, x, y, yerr=None, xerr=None,
                 fmt='-', ecolor=None, elinewidth=None, capsize=3,
                 barsabove=False, lolims=False, uplims=False,
                 xlolims=False, xuplims=False, errorevery=1, capthick=None,
                 **kwargs):
        """
        Plot an errorbar graph.

        Call signature::

          errorbar(x, y, yerr=None, xerr=None,
                   fmt='-', ecolor=None, elinewidth=None, capsize=3,
                   barsabove=False, lolims=False, uplims=False,
                   xlolims=False, xuplims=False, errorevery=1,
                   capthick=None)

        Plot *x* versus *y* with error deltas in *yerr* and *xerr*.
        Vertical errorbars are plotted if *yerr* is not *None*.
        Horizontal errorbars are plotted if *xerr* is not *None*.

        *x*, *y*, *xerr*, and *yerr* can all be scalars, which plots a
        single error bar at *x*, *y*.

        Optional keyword arguments:

          *xerr*/*yerr*: [ scalar | N, Nx1, or 2xN array-like ]
            If a scalar number, len(N) array-like object, or an Nx1
            array-like object, errorbars are drawn at +/-value relative
            to the data.

            If a sequence of shape 2xN, errorbars are drawn at -row1
            and +row2 relative to the data.

          *fmt*: '-'
            The plot format symbol. If *fmt* is *None*, only the
            errorbars are plotted.  This is used for adding
            errorbars to a bar plot, for example.

          *ecolor*: [ *None* | mpl color ]
            A matplotlib color arg which gives the color the errorbar lines;
            if *None*, use the marker color.

          *elinewidth*: scalar
            The linewidth of the errorbar lines. If *None*, use the linewidth.

          *capsize*: scalar
            The length of the error bar caps in points

          *capthick*: scalar
            An alias kwarg to *markeredgewidth* (a.k.a. - *mew*). This
            setting is a more sensible name for the property that
            controls the thickness of the error bar cap in points. For
            backwards compatibility, if *mew* or *markeredgewidth* are given,
            then they will over-ride *capthick*.  This may change in future
            releases.

          *barsabove*: [ *True* | *False* ]
            if *True*, will plot the errorbars above the plot
            symbols. Default is below.

          *lolims* / *uplims* / *xlolims* / *xuplims*: [ *False* | *True* ]
            These arguments can be used to indicate that a value gives
            only upper/lower limits. In that case a caret symbol is
            used to indicate this. lims-arguments may be of the same
            type as *xerr* and *yerr*.

          *errorevery*: positive integer
            subsamples the errorbars. e.g., if everyerror=5, errorbars for
            every 5-th datapoint will be plotted. The data plot itself still
            shows all data points.

        All other keyword arguments are passed on to the plot command for the
        markers. For example, this code makes big red squares with
        thick green edges::

          x,y,yerr = rand(3,10)
          errorbar(x, y, yerr, marker='s',
                   mfc='red', mec='green', ms=20, mew=4)

        where *mfc*, *mec*, *ms* and *mew* are aliases for the longer
        property names, *markerfacecolor*, *markeredgecolor*, *markersize*
        and *markeredgewith*.

        valid kwargs for the marker properties are

        %(Line2D)s

        Returns (*plotline*, *caplines*, *barlinecols*):

            *plotline*: :class:`~matplotlib.lines.Line2D` instance
                *x*, *y* plot markers and/or line

            *caplines*: list of error bar cap
                :class:`~matplotlib.lines.Line2D` instances
            *barlinecols*: list of
                :class:`~matplotlib.collections.LineCollection` instances for
                the horizontal and vertical error ranges.

        **Example:**

        .. plot:: mpl_examples/statistics/errorbar_demo.py

        """

        if errorevery < 1:
            raise ValueError(
                'errorevery has to be a strictly positive integer')

        self._process_unit_info(xdata=x, ydata=y, kwargs=kwargs)
        if not self._hold:
            self.cla()
        holdstate = self._hold
        self._hold = True

        label = kwargs.pop("label", None)

        # make sure all the args are iterable; use lists not arrays to
        # preserve units
        if not iterable(x):
            x = [x]

        if not iterable(y):
            y = [y]

        if xerr is not None:
            if not iterable(xerr):
                xerr = [xerr] * len(x)

        if yerr is not None:
            if not iterable(yerr):
                yerr = [yerr] * len(y)

        l0 = None

        if barsabove and fmt is not None:
            l0, = self.plot(x, y, fmt, label="_nolegend_", **kwargs)

        barcols = []
        caplines = []

        lines_kw = {'label': '_nolegend_'}
        if elinewidth:
            lines_kw['linewidth'] = elinewidth
        else:
            if 'linewidth' in kwargs:
                lines_kw['linewidth'] = kwargs['linewidth']
            if 'lw' in kwargs:
                lines_kw['lw'] = kwargs['lw']
        if 'transform' in kwargs:
            lines_kw['transform'] = kwargs['transform']
        if 'alpha' in kwargs:
            lines_kw['alpha'] = kwargs['alpha']
        if 'zorder' in kwargs:
            lines_kw['zorder'] = kwargs['zorder']

        # arrays fine here, they are booleans and hence not units
        if not iterable(lolims):
            lolims = np.asarray([lolims] * len(x), bool)
        else:
            lolims = np.asarray(lolims, bool)

        if not iterable(uplims):
            uplims = np.array([uplims] * len(x), bool)
        else:
            uplims = np.asarray(uplims, bool)

        if not iterable(xlolims):
            xlolims = np.array([xlolims] * len(x), bool)
        else:
            xlolims = np.asarray(xlolims, bool)

        if not iterable(xuplims):
            xuplims = np.array([xuplims] * len(x), bool)
        else:
            xuplims = np.asarray(xuplims, bool)

        everymask = np.arange(len(x)) % errorevery == 0

        def xywhere(xs, ys, mask):
            """
            return xs[mask], ys[mask] where mask is True but xs and
            ys are not arrays
            """
            assert len(xs) == len(ys)
            assert len(xs) == len(mask)
            xs = [thisx for thisx, b in zip(xs, mask) if b]
            ys = [thisy for thisy, b in zip(ys, mask) if b]
            return xs, ys

        if capsize > 0:
            plot_kw = {
                'ms': 2 * capsize,
                'label': '_nolegend_'}
            if capthick is not None:
                # 'mew' has higher priority, I believe,
                # if both 'mew' and 'markeredgewidth' exists.
                # So, save capthick to markeredgewidth so that
                # explicitly setting mew or markeredgewidth will
                # over-write capthick.
                plot_kw['markeredgewidth'] = capthick
            # For backwards-compat, allow explicit setting of
            # 'mew' or 'markeredgewidth' to over-ride capthick.
            if 'markeredgewidth' in kwargs:
                plot_kw['markeredgewidth'] = kwargs['markeredgewidth']
            if 'mew' in kwargs:
                plot_kw['mew'] = kwargs['mew']
            if 'transform' in kwargs:
                plot_kw['transform'] = kwargs['transform']
            if 'alpha' in kwargs:
                plot_kw['alpha'] = kwargs['alpha']
            if 'zorder' in kwargs:
                plot_kw['zorder'] = kwargs['zorder']

        if xerr is not None:
            if (iterable(xerr) and len(xerr) == 2 and
                iterable(xerr[0]) and iterable(xerr[1])):
                # using list comps rather than arrays to preserve units
                left = [thisx - thiserr for (thisx, thiserr)
                        in cbook.safezip(x, xerr[0])]
                right = [thisx + thiserr for (thisx, thiserr)
                         in cbook.safezip(x, xerr[1])]
            else:
                # using list comps rather than arrays to preserve units
                left = [thisx - thiserr for (thisx, thiserr)
                        in cbook.safezip(x, xerr)]
                right = [thisx + thiserr for (thisx, thiserr)
                         in cbook.safezip(x, xerr)]

            yo, _ = xywhere(y, right, everymask)
            lo, ro = xywhere(left, right, everymask)
            barcols.append(self.hlines(yo, lo, ro, **lines_kw))
            if capsize > 0:
                if xlolims.any():
                    # can't use numpy logical indexing since left and
                    # y are lists
                    leftlo, ylo = xywhere(left, y, xlolims & everymask)

                    caplines.extend(
                        self.plot(leftlo, ylo, ls='None',
                                  marker=mlines.CARETLEFT, **plot_kw))
                    xlolims = ~xlolims
                    leftlo, ylo = xywhere(left, y, xlolims & everymask)
                    caplines.extend(self.plot(leftlo, ylo, 'k|', **plot_kw))
                else:

                    leftlo, ylo = xywhere(left, y, everymask)
                    caplines.extend(self.plot(leftlo, ylo, 'k|', **plot_kw))

                if xuplims.any():

                    rightup, yup = xywhere(right, y, xuplims & everymask)
                    caplines.extend(
                        self.plot(rightup,  yup, ls='None',
                                  marker=mlines.CARETRIGHT, **plot_kw))
                    xuplims = ~xuplims
                    rightup, yup = xywhere(right, y, xuplims & everymask)
                    caplines.extend(self.plot(rightup, yup, 'k|', **plot_kw))
                else:
                    rightup, yup = xywhere(right, y, everymask)
                    caplines.extend(self.plot(rightup, yup, 'k|', **plot_kw))

        if yerr is not None:
            if (iterable(yerr) and len(yerr) == 2 and
                iterable(yerr[0]) and iterable(yerr[1])):
                # using list comps rather than arrays to preserve units
                lower = [thisy - thiserr for (thisy, thiserr)
                         in cbook.safezip(y, yerr[0])]
                upper = [thisy + thiserr for (thisy, thiserr)
                         in cbook.safezip(y, yerr[1])]
            else:
                # using list comps rather than arrays to preserve units
                lower = [thisy - thiserr for (thisy, thiserr)
                         in cbook.safezip(y, yerr)]
                upper = [thisy + thiserr for (thisy, thiserr)
                         in cbook.safezip(y, yerr)]

            xo, _ = xywhere(x, lower, everymask)
            lo, uo = xywhere(lower, upper, everymask)
            barcols.append(self.vlines(xo, lo, uo, **lines_kw))
            if capsize > 0:

                if lolims.any():
                    xlo, lowerlo = xywhere(x, lower, lolims & everymask)
                    caplines.extend(
                        self.plot(xlo, lowerlo, ls='None',
                                  marker=mlines.CARETDOWN, **plot_kw))
                    lolims = ~lolims
                    xlo, lowerlo = xywhere(x, lower, lolims & everymask)
                    caplines.extend(self.plot(xlo, lowerlo, 'k_', **plot_kw))
                else:
                    xlo, lowerlo = xywhere(x, lower, everymask)
                    caplines.extend(self.plot(xlo, lowerlo, 'k_', **plot_kw))

                if uplims.any():
                    xup, upperup = xywhere(x, upper, uplims & everymask)

                    caplines.extend(
                        self.plot(xup, upperup, ls='None',
                                  marker=mlines.CARETUP, **plot_kw))
                    uplims = ~uplims
                    xup, upperup = xywhere(x, upper, uplims & everymask)
                    caplines.extend(self.plot(xup, upperup, 'k_', **plot_kw))
                else:
                    xup, upperup = xywhere(x, upper, everymask)
                    caplines.extend(self.plot(xup, upperup, 'k_', **plot_kw))

        if not barsabove and fmt is not None:
            l0, = self.plot(x, y, fmt, **kwargs)

        if ecolor is None:
            if l0 is None:
                ecolor = self._get_lines.color_cycle.next()
            else:
                ecolor = l0.get_color()

        for l in barcols:
            l.set_color(ecolor)
        for l in caplines:
            l.set_color(ecolor)

        self.autoscale_view()
        self._hold = holdstate

        errorbar_container = ErrorbarContainer((l0, tuple(caplines),
                                                tuple(barcols)),
                                               has_xerr=(xerr is not None),
                                               has_yerr=(yerr is not None),
                                               label=label)
        self.containers.append(errorbar_container)

        return errorbar_container  # (l0, caplines, barcols)

    def boxplot(self, x, notch=False, sym='b+', vert=True, whis=1.5,
                positions=None, widths=None, patch_artist=False,
                bootstrap=None, usermedians=None, conf_intervals=None):
        """
        Make a box and whisker plot.

        Call signature::

          boxplot(x, notch=False, sym='+', vert=True, whis=1.5,
                  positions=None, widths=None, patch_artist=False,
                  bootstrap=None, usermedians=None, conf_intervals=None)

        Make a box and whisker plot for each column of *x* or each
        vector in sequence *x*.  The box extends from the lower to
        upper quartile values of the data, with a line at the median.
        The whiskers extend from the box to show the range of the
        data.  Flier points are those past the end of the whiskers.

        Function Arguments:

          *x* :
            Array or a sequence of vectors.

          *notch* : [ False (default) | True ]
            If False (default), produces a rectangular box plot.
            If True, will produce a notched box plot

          *sym* : [ default 'b+' ]
            The default symbol for flier points.
            Enter an empty string ('') if you don't want to show fliers.

          *vert* : [ False | True (default) ]
            If True (default), makes the boxes vertical.
            If False, makes horizontal boxes.

          *whis* : [ default 1.5 ]
            Defines the length of the whiskers as a function of the inner
            quartile range.  They extend to the most extreme data point
            within ( ``whis*(75%-25%)`` ) data range.

          *bootstrap* : [ *None* (default) | integer ]
            Specifies whether to bootstrap the confidence intervals
            around the median for notched boxplots. If bootstrap==None,
            no bootstrapping is performed, and notches are calculated
            using a Gaussian-based asymptotic approximation  (see McGill, R.,
            Tukey, J.W., and Larsen, W.A., 1978, and Kendall and Stuart,
            1967). Otherwise, bootstrap specifies the number of times to
            bootstrap the median to determine it's 95% confidence intervals.
            Values between 1000 and 10000 are recommended.

          *usermedians* : [ default None ]
            An array or sequence whose first dimension (or length) is
            compatible with *x*. This overrides the medians computed by
            matplotlib for each element of *usermedians* that is not None.
            When an element of *usermedians* == None, the median will be
            computed directly as normal.

          *conf_intervals* : [ default None ]
            Array or sequence whose first dimension (or length) is compatible
            with *x* and whose second dimension is 2. When the current element
            of *conf_intervals* is not None, the notch locations computed by
            matplotlib are overridden (assuming notch is True). When an
            element of *conf_intervals* is None, boxplot compute notches the
            method specified by the other kwargs (e.g., *bootstrap*).

          *positions* : [ default 1,2,...,n ]
            Sets the horizontal positions of the boxes. The ticks and limits
            are automatically set to match the positions.

          *widths* : [ default 0.5 ]
            Either a scalar or a vector and sets the width of each box. The
            default is 0.5, or ``0.15*(distance between extreme positions)``
            if that is smaller.

          *patch_artist* : [ False (default) | True ]
            If False produces boxes with the Line2D artist
            If True produces boxes with the Patch artist

        Returns a dictionary mapping each component of the boxplot
        to a list of the :class:`matplotlib.lines.Line2D`
        instances created. That dictionary has the following keys
        (assuming vertical boxplots):

            - boxes: the main body of the boxplot showing the quartiles
              and the median's confidence intervals if enabled.
            - medians: horizonal lines at the median of each box.
            - whiskers: the vertical lines extending to the most extreme,
              n-outlier data points.
            - caps: the horizontal lines at the ends of the whiskers.
            - fliers: points representing data that extend beyone the
              whiskers (outliers).

        **Example:**

        .. plot:: pyplots/boxplot_demo.py
        """
        def bootstrapMedian(data, N=5000):
            # determine 95% confidence intervals of the median
            M = len(data)
            percentile = [2.5, 97.5]
            estimate = np.zeros(N)
            for n in range(N):
                bsIndex = np.random.random_integers(0, M - 1, M)
                bsData = data[bsIndex]
                estimate[n] = mlab.prctile(bsData, 50)
            CI = mlab.prctile(estimate, percentile)
            return CI

        def computeConfInterval(data, med, iq, bootstrap):
            if bootstrap is not None:
                # Do a bootstrap estimate of notch locations.
                # get conf. intervals around median
                CI = bootstrapMedian(data, N=bootstrap)
                notch_min = CI[0]
                notch_max = CI[1]
            else:
                # Estimate notch locations using Gaussian-based
                # asymptotic approximation.
                #
                # For discussion: McGill, R., Tukey, J.W.,
                # and Larsen, W.A. (1978) "Variations of
                # Boxplots", The American Statistician, 32:12-16.
                N = len(data)
                notch_min = med - 1.57 * iq / np.sqrt(N)
                notch_max = med + 1.57 * iq / np.sqrt(N)
            return notch_min, notch_max

        if not self._hold:
            self.cla()
        holdStatus = self._hold
        whiskers, caps, boxes, medians, fliers = [], [], [], [], []

        # convert x to a list of vectors
        if hasattr(x, 'shape'):
            if len(x.shape) == 1:
                if hasattr(x[0], 'shape'):
                    x = list(x)
                else:
                    x = [x, ]
            elif len(x.shape) == 2:
                nr, nc = x.shape
                if nr == 1:
                    x = [x]
                elif nc == 1:
                    x = [x.ravel()]
                else:
                    x = [x[:, i] for i in xrange(nc)]
            else:
                raise ValueError("input x can have no more than 2 dimensions")
        if not hasattr(x[0], '__len__'):
            x = [x]
        col = len(x)

        # sanitize user-input medians
        msg1 = "usermedians must either be a list/tuple or a 1d array"
        msg2 = "usermedians' length must be compatible with x"
        if usermedians is not None:
            if hasattr(usermedians, 'shape'):
                if len(usermedians.shape) != 1:
                    raise ValueError(msg1)
                elif usermedians.shape[0] != col:
                    raise ValueError(msg2)
            elif len(usermedians) != col:
                raise ValueError(msg2)

        #sanitize user-input confidence intervals
        msg1 = "conf_intervals must either be a list of tuples or a 2d array"
        msg2 = "conf_intervals' length must be compatible with x"
        msg3 = "each conf_interval, if specificied, must have two values"
        if conf_intervals is not None:
            if hasattr(conf_intervals, 'shape'):
                if len(conf_intervals.shape) != 2:
                    raise ValueError(msg1)
                elif conf_intervals.shape[0] != col:
                    raise ValueError(msg2)
                elif conf_intervals.shape[1] == 2:
                    raise ValueError(msg3)
            else:
                if len(conf_intervals) != col:
                    raise ValueError(msg2)
                for ci in conf_intervals:
                    if ci is not None and len(ci) != 2:
                        raise ValueError(msg3)

        # get some plot info
        if positions is None:
            positions = range(1, col + 1)
        if widths is None:
            distance = max(positions) - min(positions)
            widths = min(0.15 * max(distance, 1.0), 0.5)
        if isinstance(widths, float) or isinstance(widths, int):
            widths = np.ones((col,), float) * widths

        # loop through columns, adding each to plot
        self.hold(True)
        for i, pos in enumerate(positions):
            d = np.ravel(x[i])
            row = len(d)
            if row == 0:
                # no data, skip this position
                continue

            # get median and quartiles
            q1, med, q3 = mlab.prctile(d, [25, 50, 75])

            # replace with input medians if available
            if usermedians is not None:
                if usermedians[i] is not None:
                    med = usermedians[i]

            # get high extreme
            iq = q3 - q1
            hi_val = q3 + whis * iq
            wisk_hi = np.compress(d <= hi_val, d)
            if len(wisk_hi) == 0 or np.max(wisk_hi) < q3:
                wisk_hi = q3
            else:
                wisk_hi = max(wisk_hi)

            # get low extreme
            lo_val = q1 - whis * iq
            wisk_lo = np.compress(d >= lo_val, d)
            if len(wisk_lo) == 0 or np.min(wisk_lo) > q1:
                wisk_lo = q1
            else:
                wisk_lo = min(wisk_lo)

            # get fliers - if we are showing them
            flier_hi = []
            flier_lo = []
            flier_hi_x = []
            flier_lo_x = []
            if len(sym) != 0:
                flier_hi = np.compress(d > wisk_hi, d)
                flier_lo = np.compress(d < wisk_lo, d)
                flier_hi_x = np.ones(flier_hi.shape[0]) * pos
                flier_lo_x = np.ones(flier_lo.shape[0]) * pos

            # get x locations for fliers, whisker, whisker cap and box sides
            box_x_min = pos - widths[i] * 0.5
            box_x_max = pos + widths[i] * 0.5

            wisk_x = np.ones(2) * pos

            cap_x_min = pos - widths[i] * 0.25
            cap_x_max = pos + widths[i] * 0.25
            cap_x = [cap_x_min, cap_x_max]

            # get y location for median
            med_y = [med, med]

            # calculate 'notch' plot
            if notch:
                # conf. intervals from user, if available
                if (conf_intervals is not None and
                    conf_intervals[i] is not None):
                    notch_max = np.max(conf_intervals[i])
                    notch_min = np.min(conf_intervals[i])
                else:
                    notch_min, notch_max = computeConfInterval(d, med, iq,
                                                               bootstrap)

                # make our notched box vectors
                box_x = [box_x_min, box_x_max, box_x_max, cap_x_max, box_x_max,
                         box_x_max, box_x_min, box_x_min, cap_x_min, box_x_min,
                         box_x_min]
                box_y = [q1, q1, notch_min, med, notch_max, q3, q3, notch_max,
                         med, notch_min, q1]
                # make our median line vectors
                med_x = [cap_x_min, cap_x_max]
                med_y = [med, med]
            # calculate 'regular' plot
            else:
                # make our box vectors
                box_x = [box_x_min, box_x_max, box_x_max, box_x_min, box_x_min]
                box_y = [q1, q1, q3, q3, q1]
                # make our median line vectors
                med_x = [box_x_min, box_x_max]

            def to_vc(xs, ys):
                # convert arguments to verts and codes
                verts = []
                #codes = []
                for xi, yi in zip(xs, ys):
                    verts.append((xi, yi))
                verts.append((0, 0))  # ignored
                codes = [mpath.Path.MOVETO] + \
                        [mpath.Path.LINETO] * (len(verts) - 2) + \
                        [mpath.Path.CLOSEPOLY]
                return verts, codes

            def patch_list(xs, ys):
                verts, codes = to_vc(xs, ys)
                path = mpath.Path(verts, codes)
                patch = mpatches.PathPatch(path)
                self.add_artist(patch)
                return [patch]

            # vertical or horizontal plot?
            if vert:

                def doplot(*args):
                    return self.plot(*args)

                def dopatch(xs, ys):
                    return patch_list(xs, ys)
            else:

                def doplot(*args):
                    shuffled = []
                    for i in xrange(0, len(args), 3):
                        shuffled.extend([args[i + 1], args[i], args[i + 2]])
                    return self.plot(*shuffled)

                def dopatch(xs, ys):
                    xs, ys = ys, xs  # flip X, Y
                    return patch_list(xs, ys)

            if patch_artist:
                median_color = 'k'
            else:
                median_color = 'r'

            whiskers.extend(doplot(wisk_x, [q1, wisk_lo], 'b--',
                                   wisk_x, [q3, wisk_hi], 'b--'))
            caps.extend(doplot(cap_x, [wisk_hi, wisk_hi], 'k-',
                               cap_x, [wisk_lo, wisk_lo], 'k-'))
            if patch_artist:
                boxes.extend(dopatch(box_x, box_y))
            else:
                boxes.extend(doplot(box_x, box_y, 'b-'))

            medians.extend(doplot(med_x, med_y, median_color + '-'))
            fliers.extend(doplot(flier_hi_x, flier_hi, sym,
                                 flier_lo_x, flier_lo, sym))

        # fix our axes/ticks up a little
        if vert:
            setticks, setlim = self.set_xticks, self.set_xlim
        else:
            setticks, setlim = self.set_yticks, self.set_ylim

        newlimits = min(positions) - 0.5, max(positions) + 0.5
        setlim(newlimits)
        setticks(positions)

        # reset hold status
        self.hold(holdStatus)

        return dict(whiskers=whiskers, caps=caps, boxes=boxes,
                    medians=medians, fliers=fliers)

    @docstring.dedent_interpd
    def scatter(self, x, y, s=20, c='b', marker='o', cmap=None, norm=None,
                vmin=None, vmax=None, alpha=None, linewidths=None,
                verts=None, **kwargs):
        """
        Make a scatter plot of x vs y, where x and y are sequence like objects
        of the same lengths.

        Parameters
        ----------
        x, y : array_like, shape (n, )
            Input data

        s : scalar or array_like, shape (n, ), optional, default: 20
            size in points^2.

        c : color or sequence of color, optional, default : 'b'
            `c` can be a single color format string, or a sequence of color
            specifications of length `N`, or a sequence of `N` numbers to be
            mapped to colors using the `cmap` and `norm` specified via kwargs
            (see below). Note that `c` should not be a single numeric RGB or
            RGBA sequence because that is indistinguishable from an array of
            values to be colormapped.  `c` can be a 2-D array in which the
            rows are RGB or RGBA, however.

        marker : `~matplotlib.markers.MarkerStyle`, optional, default: 'o'
            See `~matplotlib.markers` for more information on the different
            styles of markers scatter supports.

        cmap : `~matplotlib.colors.Colormap`, optional, default: None
            A `~matplotlib.colors.Colormap` instance or registered name.
            `cmap` is only used if `c` is an array of floats. If None,
            defaults to rc `image.cmap`.

        norm : `~matplotlib.colors.Normalize`, optional, default: None
            A `~matplotlib.colors.Normalize` instance is used to scale
            luminance data to 0, 1. `norm` is only used if `c` is an array of
            floats. If `None`, use the default :func:`normalize`.

        vmin, vmax : scalar, optional, default: None
            `vmin` and `vmax` are used in conjunction with `norm` to normalize
            luminance data.  If either are `None`, the min and max of the
            color array is used.  Note if you pass a `norm` instance, your
            settings for `vmin` and `vmax` will be ignored.

        alpha : scalar, optional, default: None
            The alpha blending value, between 0 (transparent) and 1 (opaque)

        linewidths : scalar or array_like, optional, default: None
            If None, defaults to (lines.linewidth,).  Note that this is a
            tuple, and if you set the linewidths argument you must set it as a
            sequence of floats, as required by
            `~matplotlib.collections.RegularPolyCollection`.

        Returns
        -------
        paths : `~matplotlib.collections.PathCollection`

        Other parameters
        ----------------
        kwargs : `~matplotlib.collections.Collection` properties

        Notes
        ------
        Any or all of `x`, `y`, `s`, and `c` may be masked arrays, in
        which case all masks will be combined and only unmasked points
        will be plotted.

        Examples
        --------
        .. plot:: mpl_examples/shapes_and_collections/scatter_demo.py

        """

        if not self._hold:
            self.cla()

        self._process_unit_info(xdata=x, ydata=y, kwargs=kwargs)
        x = self.convert_xunits(x)
        y = self.convert_yunits(y)

        # np.ma.ravel yields an ndarray, not a masked array,
        # unless its argument is a masked array.
        x = np.ma.ravel(x)
        y = np.ma.ravel(y)
        if x.size != y.size:
            raise ValueError("x and y must be the same size")

        s = np.ma.ravel(s)  # This doesn't have to match x, y in size.

        c_is_stringy = is_string_like(c) or is_sequence_of_strings(c)
        if not c_is_stringy:
            c = np.asanyarray(c)
            if c.size == x.size:
                c = np.ma.ravel(c)

        x, y, s, c = cbook.delete_masked_points(x, y, s, c)

        scales = s   # Renamed for readability below.

        if c_is_stringy:
            colors = mcolors.colorConverter.to_rgba_array(c, alpha)
        else:
            # The inherent ambiguity is resolved in favor of color
            # mapping, not interpretation as rgb or rgba:
            if c.size == x.size:
                colors = None  # use cmap, norm after collection is created
            else:
                colors = mcolors.colorConverter.to_rgba_array(c, alpha)

        faceted = kwargs.pop('faceted', None)
        edgecolors = kwargs.get('edgecolors', None)
        if faceted is not None:
            cbook.warn_deprecated(
                '1.2', 'faceted', alternative='edgecolor', obj_type='option')
            if faceted:
                edgecolors = None
            else:
                edgecolors = 'none'

        # to be API compatible
        if marker is None and not (verts is None):
            marker = (verts, 0)
            verts = None

        marker_obj = mmarkers.MarkerStyle(marker)
        path = marker_obj.get_path().transformed(
            marker_obj.get_transform())
        if not marker_obj.is_filled():
            edgecolors = 'face'

        collection = mcoll.PathCollection(
                (path,), scales,
                facecolors=colors,
                edgecolors=edgecolors,
                linewidths=linewidths,
                offsets=zip(x, y),
                transOffset=kwargs.pop('transform', self.transData),
                )
        collection.set_transform(mtransforms.IdentityTransform())
        collection.set_alpha(alpha)
        collection.update(kwargs)

        if colors is None:
            if norm is not None:
                assert(isinstance(norm, mcolors.Normalize))
            collection.set_array(np.asarray(c))
            collection.set_cmap(cmap)
            collection.set_norm(norm)

            if vmin is not None or vmax is not None:
                collection.set_clim(vmin, vmax)
            else:
                collection.autoscale_None()

        # The margin adjustment is a hack to deal with the fact that we don't
        # want to transform all the symbols whose scales are in points
        # to data coords to get the exact bounding box for efficiency
        # reasons.  It can be done right if this is deemed important.
        # Also, only bother with this padding if there is anything to draw.
        if self._xmargin < 0.05 and x.size > 0:
            self.set_xmargin(0.05)

        if self._ymargin < 0.05 and x.size > 0:
            self.set_ymargin(0.05)

        self.add_collection(collection)
        self.autoscale_view()

        return collection

    @docstring.dedent_interpd
    def hexbin(self, x, y, C=None, gridsize=100, bins=None,
               xscale='linear', yscale='linear', extent=None,
               cmap=None, norm=None, vmin=None, vmax=None,
               alpha=None, linewidths=None, edgecolors='none',
               reduce_C_function=np.mean, mincnt=None, marginals=False,
               **kwargs):
        """
        Make a hexagonal binning plot.

        Call signature::

           hexbin(x, y, C = None, gridsize = 100, bins = None,
                  xscale = 'linear', yscale = 'linear',
                  cmap=None, norm=None, vmin=None, vmax=None,
                  alpha=None, linewidths=None, edgecolors='none'
                  reduce_C_function = np.mean, mincnt=None, marginals=True
                  **kwargs)

        Make a hexagonal binning plot of *x* versus *y*, where *x*,
        *y* are 1-D sequences of the same length, *N*. If *C* is *None*
        (the default), this is a histogram of the number of occurences
        of the observations at (x[i],y[i]).

        If *C* is specified, it specifies values at the coordinate
        (x[i],y[i]). These values are accumulated for each hexagonal
        bin and then reduced according to *reduce_C_function*, which
        defaults to numpy's mean function (np.mean). (If *C* is
        specified, it must also be a 1-D sequence of the same length
        as *x* and *y*.)

        *x*, *y* and/or *C* may be masked arrays, in which case only
        unmasked points will be plotted.

        Optional keyword arguments:

        *gridsize*: [ 100 | integer ]
           The number of hexagons in the *x*-direction, default is
           100. The corresponding number of hexagons in the
           *y*-direction is chosen such that the hexagons are
           approximately regular. Alternatively, gridsize can be a
           tuple with two elements specifying the number of hexagons
           in the *x*-direction and the *y*-direction.

        *bins*: [ *None* | 'log' | integer | sequence ]
           If *None*, no binning is applied; the color of each hexagon
           directly corresponds to its count value.

           If 'log', use a logarithmic scale for the color
           map. Internally, :math:`log_{10}(i+1)` is used to
           determine the hexagon color.

           If an integer, divide the counts in the specified number
           of bins, and color the hexagons accordingly.

           If a sequence of values, the values of the lower bound of
           the bins to be used.

        *xscale*: [ 'linear' | 'log' ]
           Use a linear or log10 scale on the horizontal axis.

        *scale*: [ 'linear' | 'log' ]
           Use a linear or log10 scale on the vertical axis.

        *mincnt*: [ *None* | a positive integer ]
           If not *None*, only display cells with more than *mincnt*
           number of points in the cell

        *marginals*: [ *True* | *False* ]
           if marginals is *True*, plot the marginal density as
           colormapped rectagles along the bottom of the x-axis and
           left of the y-axis

        *extent*: [ *None* | scalars (left, right, bottom, top) ]
           The limits of the bins. The default assigns the limits
           based on gridsize, x, y, xscale and yscale.

        Other keyword arguments controlling color mapping and normalization
        arguments:

        *cmap*: [ *None* | Colormap ]
           a :class:`matplotlib.colors.Colormap` instance. If *None*,
           defaults to rc ``image.cmap``.

        *norm*: [ *None* | Normalize ]
           :class:`matplotlib.colors.Normalize` instance is used to
           scale luminance data to 0,1.

        *vmin* / *vmax*: scalar
           *vmin* and *vmax* are used in conjunction with *norm* to normalize
           luminance data.  If either are *None*, the min and max of the color
           array *C* is used.  Note if you pass a norm instance, your settings
           for *vmin* and *vmax* will be ignored.

        *alpha*: scalar between 0 and 1, or *None*
           the alpha value for the patches

        *linewidths*: [ *None* | scalar ]
           If *None*, defaults to rc lines.linewidth. Note that this
           is a tuple, and if you set the linewidths argument you
           must set it as a sequence of floats, as required by
           :class:`~matplotlib.collections.RegularPolyCollection`.

        Other keyword arguments controlling the Collection properties:

        *edgecolors*: [ *None* | ``'none'`` | mpl color | color sequence ]
           If ``'none'``, draws the edges in the same color as the fill color.
           This is the default, as it avoids unsightly unpainted pixels
           between the hexagons.

           If *None*, draws the outlines in the default color.

           If a matplotlib color arg or sequence of rgba tuples, draws the
           outlines in the specified color.

        Here are the standard descriptions of all the
        :class:`~matplotlib.collections.Collection` kwargs:

        %(Collection)s

        The return value is a
        :class:`~matplotlib.collections.PolyCollection` instance; use
        :meth:`~matplotlib.collections.PolyCollection.get_array` on
        this :class:`~matplotlib.collections.PolyCollection` to get
        the counts in each hexagon. If *marginals* is *True*, horizontal
        bar and vertical bar (both PolyCollections) will be attached
        to the return collection as attributes *hbar* and *vbar*.


        **Example:**

        .. plot:: mpl_examples/pylab_examples/hexbin_demo.py

        """

        if not self._hold:
            self.cla()

        self._process_unit_info(xdata=x, ydata=y, kwargs=kwargs)

        x, y, C = cbook.delete_masked_points(x, y, C)

        # Set the size of the hexagon grid
        if iterable(gridsize):
            nx, ny = gridsize
        else:
            nx = gridsize
            ny = int(nx / math.sqrt(3))
        # Count the number of data in each hexagon
        x = np.array(x, float)
        y = np.array(y, float)
        if xscale == 'log':
            if np.any(x <= 0.0):
                raise ValueError("x contains non-positive values, so can not"
                                 " be log-scaled")
            x = np.log10(x)
        if yscale == 'log':
            if np.any(y <= 0.0):
                raise ValueError("y contains non-positive values, so can not"
                                 " be log-scaled")
            y = np.log10(y)
        if extent is not None:
            xmin, xmax, ymin, ymax = extent
        else:
            xmin = np.amin(x)
            xmax = np.amax(x)
            ymin = np.amin(y)
            ymax = np.amax(y)
        # In the x-direction, the hexagons exactly cover the region from
        # xmin to xmax. Need some padding to avoid roundoff errors.
        padding = 1.e-9 * (xmax - xmin)
        xmin -= padding
        xmax += padding
        sx = (xmax - xmin) / nx
        sy = (ymax - ymin) / ny

        if marginals:
            xorig = x.copy()
            yorig = y.copy()

        x = (x - xmin) / sx
        y = (y - ymin) / sy
        ix1 = np.round(x).astype(int)
        iy1 = np.round(y).astype(int)
        ix2 = np.floor(x).astype(int)
        iy2 = np.floor(y).astype(int)

        nx1 = nx + 1
        ny1 = ny + 1
        nx2 = nx
        ny2 = ny
        n = nx1 * ny1 + nx2 * ny2

        d1 = (x - ix1) ** 2 + 3.0 * (y - iy1) ** 2
        d2 = (x - ix2 - 0.5) ** 2 + 3.0 * (y - iy2 - 0.5) ** 2
        bdist = (d1 < d2)
        if C is None:
            accum = np.zeros(n)
            # Create appropriate views into "accum" array.
            lattice1 = accum[:nx1 * ny1]
            lattice2 = accum[nx1 * ny1:]
            lattice1.shape = (nx1, ny1)
            lattice2.shape = (nx2, ny2)

            for i in xrange(len(x)):
                if bdist[i]:
                    if ((ix1[i] >= 0) and (ix1[i] < nx1) and
                        (iy1[i] >= 0) and (iy1[i] < ny1)):
                        lattice1[ix1[i], iy1[i]] += 1
                else:
                    if ((ix2[i] >= 0) and (ix2[i] < nx2) and
                        (iy2[i] >= 0) and (iy2[i] < ny2)):
                        lattice2[ix2[i], iy2[i]] += 1

            # threshold
            if mincnt is not None:
                for i in xrange(nx1):
                    for j in xrange(ny1):
                        if lattice1[i, j] < mincnt:
                            lattice1[i, j] = np.nan
                for i in xrange(nx2):
                    for j in xrange(ny2):
                        if lattice2[i, j] < mincnt:
                            lattice2[i, j] = np.nan
            accum = np.hstack((lattice1.astype(float).ravel(),
                               lattice2.astype(float).ravel()))
            good_idxs = ~np.isnan(accum)

        else:
            if mincnt is None:
                mincnt = 0

            # create accumulation arrays
            lattice1 = np.empty((nx1, ny1), dtype=object)
            for i in xrange(nx1):
                for j in xrange(ny1):
                    lattice1[i, j] = []
            lattice2 = np.empty((nx2, ny2), dtype=object)
            for i in xrange(nx2):
                for j in xrange(ny2):
                    lattice2[i, j] = []

            for i in xrange(len(x)):
                if bdist[i]:
                    if ((ix1[i] >= 0) and (ix1[i] < nx1) and
                        (iy1[i] >= 0) and (iy1[i] < ny1)):
                        lattice1[ix1[i], iy1[i]].append(C[i])
                else:
                    if ((ix2[i] >= 0) and (ix2[i] < nx2) and
                        (iy2[i] >= 0) and (iy2[i] < ny2)):
                        lattice2[ix2[i], iy2[i]].append(C[i])

            for i in xrange(nx1):
                for j in xrange(ny1):
                    vals = lattice1[i, j]
                    if len(vals) > mincnt:
                        lattice1[i, j] = reduce_C_function(vals)
                    else:
                        lattice1[i, j] = np.nan
            for i in xrange(nx2):
                for j in xrange(ny2):
                    vals = lattice2[i, j]
                    if len(vals) > mincnt:
                        lattice2[i, j] = reduce_C_function(vals)
                    else:
                        lattice2[i, j] = np.nan

            accum = np.hstack((lattice1.astype(float).ravel(),
                               lattice2.astype(float).ravel()))
            good_idxs = ~np.isnan(accum)

        offsets = np.zeros((n, 2), float)
        offsets[:nx1 * ny1, 0] = np.repeat(np.arange(nx1), ny1)
        offsets[:nx1 * ny1, 1] = np.tile(np.arange(ny1), nx1)
        offsets[nx1 * ny1:, 0] = np.repeat(np.arange(nx2) + 0.5, ny2)
        offsets[nx1 * ny1:, 1] = np.tile(np.arange(ny2), nx2) + 0.5
        offsets[:, 0] *= sx
        offsets[:, 1] *= sy
        offsets[:, 0] += xmin
        offsets[:, 1] += ymin
        # remove accumulation bins with no data
        offsets = offsets[good_idxs, :]
        accum = accum[good_idxs]

        polygon = np.zeros((6, 2), float)
        polygon[:, 0] = sx * np.array([0.5, 0.5, 0.0, -0.5, -0.5, 0.0])
        polygon[:, 1] = sy * np.array([-0.5, 0.5, 1.0,  0.5, -0.5, -1.0]) / 3.0

        if edgecolors == 'none':
            edgecolors = 'face'

        if xscale == 'log' or yscale == 'log':
            polygons = np.expand_dims(polygon, 0) + np.expand_dims(offsets, 1)
            if xscale == 'log':
                polygons[:, :, 0] = 10.0 ** polygons[:, :, 0]
                xmin = 10.0 ** xmin
                xmax = 10.0 ** xmax
                self.set_xscale(xscale)
            if yscale == 'log':
                polygons[:, :, 1] = 10.0 ** polygons[:, :, 1]
                ymin = 10.0 ** ymin
                ymax = 10.0 ** ymax
                self.set_yscale(yscale)
            collection = mcoll.PolyCollection(
                polygons,
                edgecolors=edgecolors,
                linewidths=linewidths,
                )
        else:
            collection = mcoll.PolyCollection(
                [polygon],
                edgecolors=edgecolors,
                linewidths=linewidths,
                offsets=offsets,
                transOffset=mtransforms.IdentityTransform(),
                offset_position="data"
                )

        if isinstance(norm, mcolors.LogNorm):
            if (accum == 0).any():
                # make sure we have not zeros
                accum += 1

        # autoscale the norm with curren accum values if it hasn't
        # been set
        if norm is not None:
            if norm.vmin is None and norm.vmax is None:
                norm.autoscale(accum)

        # Transform accum if needed
        if bins == 'log':
            accum = np.log10(accum + 1)
        elif bins != None:
            if not iterable(bins):
                minimum, maximum = min(accum), max(accum)
                bins -= 1  # one less edge than bins
                bins = minimum + (maximum - minimum) * np.arange(bins) / bins
            bins = np.sort(bins)
            accum = bins.searchsorted(accum)

        if norm is not None:
            assert(isinstance(norm, mcolors.Normalize))
        collection.set_array(accum)
        collection.set_cmap(cmap)
        collection.set_norm(norm)
        collection.set_alpha(alpha)
        collection.update(kwargs)

        if vmin is not None or vmax is not None:
            collection.set_clim(vmin, vmax)
        else:
            collection.autoscale_None()

        corners = ((xmin, ymin), (xmax, ymax))
        self.update_datalim(corners)
        self.autoscale_view(tight=True)

        # add the collection last
        self.add_collection(collection)
        if not marginals:
            return collection

        if C is None:
            C = np.ones(len(x))

        def coarse_bin(x, y, coarse):
            ind = coarse.searchsorted(x).clip(0, len(coarse) - 1)
            mus = np.zeros(len(coarse))
            for i in range(len(coarse)):
                mu = reduce_C_function(y[ind == i])
                mus[i] = mu
            return mus

        coarse = np.linspace(xmin, xmax, gridsize)

        xcoarse = coarse_bin(xorig, C, coarse)
        valid = ~np.isnan(xcoarse)
        verts, values = [], []
        for i, val in enumerate(xcoarse):
            thismin = coarse[i]
            if i < len(coarse) - 1:
                thismax = coarse[i + 1]
            else:
                thismax = thismin + np.diff(coarse)[-1]

            if not valid[i]:
                continue

            verts.append([(thismin, 0),
                          (thismin, 0.05),
                          (thismax, 0.05),
                          (thismax, 0)])
            values.append(val)

        values = np.array(values)
        trans = mtransforms.blended_transform_factory(
            self.transData, self.transAxes)

        hbar = mcoll.PolyCollection(verts, transform=trans, edgecolors='face')

        hbar.set_array(values)
        hbar.set_cmap(cmap)
        hbar.set_norm(norm)
        hbar.set_alpha(alpha)
        hbar.update(kwargs)
        self.add_collection(hbar)

        coarse = np.linspace(ymin, ymax, gridsize)
        ycoarse = coarse_bin(yorig, C, coarse)
        valid = ~np.isnan(ycoarse)
        verts, values = [], []
        for i, val in enumerate(ycoarse):
            thismin = coarse[i]
            if i < len(coarse) - 1:
                thismax = coarse[i + 1]
            else:
                thismax = thismin + np.diff(coarse)[-1]
            if not valid[i]:
                continue
            verts.append([(0, thismin), (0.0, thismax),
                          (0.05, thismax), (0.05, thismin)])
            values.append(val)

        values = np.array(values)

        trans = mtransforms.blended_transform_factory(
            self.transAxes, self.transData)

        vbar = mcoll.PolyCollection(verts, transform=trans, edgecolors='face')
        vbar.set_array(values)
        vbar.set_cmap(cmap)
        vbar.set_norm(norm)
        vbar.set_alpha(alpha)
        vbar.update(kwargs)
        self.add_collection(vbar)

        collection.hbar = hbar
        collection.vbar = vbar

        def on_changed(collection):
            hbar.set_cmap(collection.get_cmap())
            hbar.set_clim(collection.get_clim())
            vbar.set_cmap(collection.get_cmap())
            vbar.set_clim(collection.get_clim())

        collection.callbacksSM.connect('changed', on_changed)

        return collection

    @docstring.dedent_interpd
    def arrow(self, x, y, dx, dy, **kwargs):
        """
        Add an arrow to the axes.

        Call signature::

           arrow(x, y, dx, dy, **kwargs)

        Draws arrow on specified axis from (*x*, *y*) to (*x* + *dx*,
        *y* + *dy*). Uses FancyArrow patch to construct the arrow.

        The resulting arrow is affected by the axes aspect ratio and limits.
        This may produce an arrow whose head is not square with its stem. To
        create an arrow whose head is square with its stem, use
        :meth:`annotate`.

        Optional kwargs control the arrow construction and properties:

        %(FancyArrow)s

        **Example:**

        .. plot:: mpl_examples/pylab_examples/arrow_demo.py
        """
        # Strip away units for the underlying patch since units
        # do not make sense to most patch-like code
        x = self.convert_xunits(x)
        y = self.convert_yunits(y)
        dx = self.convert_xunits(dx)
        dy = self.convert_yunits(dy)

        a = mpatches.FancyArrow(x, y, dx, dy, **kwargs)
        self.add_artist(a)
        return a

    def quiverkey(self, *args, **kw):
        qk = mquiver.QuiverKey(*args, **kw)
        self.add_artist(qk)
        return qk
    quiverkey.__doc__ = mquiver.QuiverKey.quiverkey_doc

    def quiver(self, *args, **kw):
        if not self._hold:
            self.cla()
        q = mquiver.Quiver(self, *args, **kw)
        self.add_collection(q, False)
        self.update_datalim(q.XY)
        self.autoscale_view()
        return q
    quiver.__doc__ = mquiver.Quiver.quiver_doc

    def stackplot(self, x, *args, **kwargs):
        return mstack.stackplot(self, x, *args, **kwargs)
    stackplot.__doc__ = mstack.stackplot.__doc__

    def streamplot(self, x, y, u, v, density=1, linewidth=None, color=None,
                   cmap=None, norm=None, arrowsize=1, arrowstyle='-|>',
                   minlength=0.1, transform=None):
        if not self._hold:
            self.cla()
        stream_container = mstream.streamplot(self, x, y, u, v,
                                              density=density,
                                              linewidth=linewidth,
                                              color=color,
                                              cmap=cmap,
                                              norm=norm,
                                              arrowsize=arrowsize,
                                              arrowstyle=arrowstyle,
                                              minlength=minlength,
                                              transform=transform)
        return stream_container
    streamplot.__doc__ = mstream.streamplot.__doc__

    @docstring.dedent_interpd
    def barbs(self, *args, **kw):
        """
        %(barbs_doc)s

        **Example:**

        .. plot:: mpl_examples/pylab_examples/barb_demo.py
        """
        if not self._hold:
            self.cla()
        b = mquiver.Barbs(self, *args, **kw)
        self.add_collection(b)
        self.update_datalim(b.get_offsets())
        self.autoscale_view()
        return b

    @docstring.dedent_interpd
    def fill(self, *args, **kwargs):
        """
        Plot filled polygons.

        Call signature::

          fill(*args, **kwargs)

        *args* is a variable length argument, allowing for multiple
        *x*, *y* pairs with an optional color format string; see
        :func:`~matplotlib.pyplot.plot` for details on the argument
        parsing.  For example, to plot a polygon with vertices at *x*,
        *y* in blue.::

          ax.fill(x,y, 'b' )

        An arbitrary number of *x*, *y*, *color* groups can be specified::

          ax.fill(x1, y1, 'g', x2, y2, 'r')

        Return value is a list of :class:`~matplotlib.patches.Patch`
        instances that were added.

        The same color strings that :func:`~matplotlib.pyplot.plot`
        supports are supported by the fill format string.

        If you would like to fill below a curve, e.g., shade a region
        between 0 and *y* along *x*, use :meth:`fill_between`

        The *closed* kwarg will close the polygon when *True* (default).

        kwargs control the :class:`~matplotlib.patches.Polygon` properties:

        %(Polygon)s

        **Example:**

        .. plot:: mpl_examples/lines_bars_and_markers/fill_demo.py

        """
        if not self._hold:
            self.cla()

        patches = []
        for poly in self._get_patches_for_fill(*args, **kwargs):
            self.add_patch(poly)
            patches.append(poly)
        self.autoscale_view()
        return patches

    @docstring.dedent_interpd
    def fill_between(self, x, y1, y2=0, where=None, interpolate=False,
                     **kwargs):
        """
        Make filled polygons between two curves.

        Call signature::

          fill_between(x, y1, y2=0, where=None, **kwargs)

        Create a :class:`~matplotlib.collections.PolyCollection`
        filling the regions between *y1* and *y2* where
        ``where==True``

          *x* :
            An N-length array of the x data

          *y1* :
            An N-length array (or scalar) of the y data

          *y2* :
            An N-length array (or scalar) of the y data

          *where* :
            If *None*, default to fill between everywhere.  If not *None*,
            it is an N-length numpy boolean array and the fill will
            only happen over the regions where ``where==True``.

          *interpolate* :
            If *True*, interpolate between the two lines to find the
            precise point of intersection.  Otherwise, the start and
            end points of the filled region will only occur on explicit
            values in the *x* array.

          *kwargs* :
            Keyword args passed on to the
            :class:`~matplotlib.collections.PolyCollection`.

        kwargs control the :class:`~matplotlib.patches.Polygon` properties:

        %(PolyCollection)s

        .. plot:: mpl_examples/pylab_examples/fill_between_demo.py

        .. seealso::

            :meth:`fill_betweenx`
                for filling between two sets of x-values

        """
        # Handle united data, such as dates
        self._process_unit_info(xdata=x, ydata=y1, kwargs=kwargs)
        self._process_unit_info(ydata=y2)

        # Convert the arrays so we can work with them
        x = ma.masked_invalid(self.convert_xunits(x))
        y1 = ma.masked_invalid(self.convert_yunits(y1))
        y2 = ma.masked_invalid(self.convert_yunits(y2))

        if y1.ndim == 0:
            y1 = np.ones_like(x) * y1
        if y2.ndim == 0:
            y2 = np.ones_like(x) * y2

        if where is None:
            where = np.ones(len(x), np.bool)
        else:
            where = np.asarray(where, np.bool)

        if not (x.shape == y1.shape == y2.shape == where.shape):
            raise ValueError("Argument dimensions are incompatible")

        mask = reduce(ma.mask_or, [ma.getmask(a) for a in (x, y1, y2)])
        if mask is not ma.nomask:
            where &= ~mask

        polys = []
        for ind0, ind1 in mlab.contiguous_regions(where):
            xslice = x[ind0:ind1]
            y1slice = y1[ind0:ind1]
            y2slice = y2[ind0:ind1]

            if not len(xslice):
                continue

            N = len(xslice)
            X = np.zeros((2 * N + 2, 2), np.float)

            if interpolate:
                def get_interp_point(ind):
                    im1 = max(ind - 1, 0)
                    x_values = x[im1:ind + 1]
                    diff_values = y1[im1:ind + 1] - y2[im1:ind + 1]
                    y1_values = y1[im1:ind + 1]

                    if len(diff_values) == 2:
                        if np.ma.is_masked(diff_values[1]):
                            return x[im1], y1[im1]
                        elif np.ma.is_masked(diff_values[0]):
                            return x[ind], y1[ind]

                    diff_order = diff_values.argsort()
                    diff_root_x = np.interp(
                        0, diff_values[diff_order], x_values[diff_order])
                    diff_root_y = np.interp(diff_root_x, x_values, y1_values)
                    return diff_root_x, diff_root_y

                start = get_interp_point(ind0)
                end = get_interp_point(ind1)
            else:
                # the purpose of the next two lines is for when y2 is a
                # scalar like 0 and we want the fill to go all the way
                # down to 0 even if none of the y1 sample points do
                start = xslice[0], y2slice[0]
                end = xslice[-1], y2slice[-1]

            X[0] = start
            X[N + 1] = end

            X[1:N + 1, 0] = xslice
            X[1:N + 1, 1] = y1slice
            X[N + 2:, 0] = xslice[::-1]
            X[N + 2:, 1] = y2slice[::-1]

            polys.append(X)

        collection = mcoll.PolyCollection(polys, **kwargs)

        # now update the datalim and autoscale
        XY1 = np.array([x[where], y1[where]]).T
        XY2 = np.array([x[where], y2[where]]).T
        self.dataLim.update_from_data_xy(XY1, self.ignore_existing_data_limits,
                                         updatex=True, updatey=True)
        self.dataLim.update_from_data_xy(XY2, self.ignore_existing_data_limits,
                                         updatex=False, updatey=True)
        self.add_collection(collection)
        self.autoscale_view()
        return collection

    @docstring.dedent_interpd
    def fill_betweenx(self, y, x1, x2=0, where=None, **kwargs):
        """
        Make filled polygons between two horizontal curves.

        Call signature::

          fill_betweenx(y, x1, x2=0, where=None, **kwargs)

        Create a :class:`~matplotlib.collections.PolyCollection`
        filling the regions between *x1* and *x2* where
        ``where==True``

          *y* :
            An N-length array of the y data

          *x1* :
            An N-length array (or scalar) of the x data

          *x2* :
            An N-length array (or scalar) of the x data

          *where* :
             If *None*, default to fill between everywhere.  If not *None*,
             it is a N length numpy boolean array and the fill will
             only happen over the regions where ``where==True``

          *kwargs* :
            keyword args passed on to the
            :class:`~matplotlib.collections.PolyCollection`

        kwargs control the :class:`~matplotlib.patches.Polygon` properties:

        %(PolyCollection)s

        .. plot:: mpl_examples/pylab_examples/fill_betweenx_demo.py

        .. seealso::

            :meth:`fill_between`
                for filling between two sets of y-values

        """
        # Handle united data, such as dates
        self._process_unit_info(ydata=y, xdata=x1, kwargs=kwargs)
        self._process_unit_info(xdata=x2)

        # Convert the arrays so we can work with them
        y = ma.masked_invalid(self.convert_yunits(y))
        x1 = ma.masked_invalid(self.convert_xunits(x1))
        x2 = ma.masked_invalid(self.convert_xunits(x2))

        if x1.ndim == 0:
            x1 = np.ones_like(y) * x1
        if x2.ndim == 0:
            x2 = np.ones_like(y) * x2

        if where is None:
            where = np.ones(len(y), np.bool)
        else:
            where = np.asarray(where, np.bool)

        if not (y.shape == x1.shape == x2.shape == where.shape):
            raise ValueError("Argument dimensions are incompatible")

        mask = reduce(ma.mask_or, [ma.getmask(a) for a in (y, x1, x2)])
        if mask is not ma.nomask:
            where &= ~mask

        polys = []
        for ind0, ind1 in mlab.contiguous_regions(where):
            yslice = y[ind0:ind1]
            x1slice = x1[ind0:ind1]
            x2slice = x2[ind0:ind1]

            if not len(yslice):
                continue

            N = len(yslice)
            Y = np.zeros((2 * N + 2, 2), np.float)

            # the purpose of the next two lines is for when x2 is a
            # scalar like 0 and we want the fill to go all the way
            # down to 0 even if none of the x1 sample points do
            Y[0] = x2slice[0], yslice[0]
            Y[N + 1] = x2slice[-1], yslice[-1]

            Y[1:N + 1, 0] = x1slice
            Y[1:N + 1, 1] = yslice
            Y[N + 2:, 0] = x2slice[::-1]
            Y[N + 2:, 1] = yslice[::-1]

            polys.append(Y)

        collection = mcoll.PolyCollection(polys, **kwargs)

        # now update the datalim and autoscale
        X1Y = np.array([x1[where], y[where]]).T
        X2Y = np.array([x2[where], y[where]]).T
        self.dataLim.update_from_data_xy(X1Y, self.ignore_existing_data_limits,
                                         updatex=True, updatey=True)

        self.dataLim.update_from_data_xy(X2Y, self.ignore_existing_data_limits,
                                         updatex=False, updatey=True)
        self.add_collection(collection)
        self.autoscale_view()
        return collection

    #### plotting z(x,y): imshow, pcolor and relatives, contour

    @docstring.dedent_interpd
    def imshow(self, X, cmap=None, norm=None, aspect=None,
               interpolation=None, alpha=None, vmin=None, vmax=None,
               origin=None, extent=None, shape=None, filternorm=1,
               filterrad=4.0, imlim=None, resample=None, url=None, **kwargs):
        """
        Display an image on the axes.

        Parameters
        -----------
        X : array_like, shape (n, m) or (n, m, 3) or (n, m, 4)
            Display the image in `X` to current axes.  `X` may be a float
            array, a uint8 array or a PIL image. If `X` is an array, it
            can have the following shapes:

            - MxN -- luminance (grayscale, float array only)
            - MxNx3 -- RGB (float or uint8 array)
            - MxNx4 -- RGBA (float or uint8 array)

            The value for each component of MxNx3 and MxNx4 float arrays
            should be in the range 0.0 to 1.0; MxN float arrays may be
            normalised.

        cmap : `~matplotlib.colors.Colormap`, optional, default: None
            If None, default to rc `image.cmap` value. `cmap` is ignored when
            `X` has RGB(A) information

        aspect : ['auto' | 'equal' | scalar], optional, default: None
            If 'auto', changes the image aspect ratio to match that of the
            axes.

            If 'equal', and `extent` is None, changes the axes aspect ratio to
            match that of the image. If `extent` is not `None`, the axes
            aspect ratio is changed to match that of the extent.

            If None, default to rc ``image.aspect`` value.

        interpolation : string, optional, default: None
            Acceptable values are 'none', 'nearest', 'bilinear', 'bicubic',
            'spline16', 'spline36', 'hanning', 'hamming', 'hermite', 'kaiser',
            'quadric', 'catrom', 'gaussian', 'bessel', 'mitchell', 'sinc',
            'lanczos'

            If `interpolation` is None, default to rc `image.interpolation`.
            See also the `filternorm` and `filterrad` parameters.
            If `interpolation` is 'none', then no interpolation is performed
            on the Agg, ps and pdf backends. Other backends will fall back to
            'nearest'.

        norm : `~matplotlib.colors.Normalize`, optional, default: None
            A `~matplotlib.colors.Normalize` instance is used to scale
            luminance data to 0, 1. If `None`, use the default
            func:`normalize`. `norm` is only used if `X` is an array of
            floats.

        vmin, vmax : scalar, optional, default: None
            `vmin` and `vmax` are used in conjunction with norm to normalize
            luminance data.  Note if you pass a `norm` instance, your
            settings for `vmin` and `vmax` will be ignored.

        alpha : scalar, optional, default: None
            The alpha blending value, between 0 (transparent) and 1 (opaque)

        origin : ['upper' | 'lower'], optional, default: None
            Place the [0,0] index of the array in the upper left or lower left
            corner of the axes. If None, default to rc `image.origin`.

        extent : scalars (left, right, bottom, top), optional, default: None
            Data limits for the axes.  The default assigns zero-based row,
            column indices to the `x`, `y` centers of the pixels.

        shape : scalars (columns, rows), optional, default: None
            For raw buffer images

        filternorm : scalar, optional, default: 1
            A parameter for the antigrain image resize filter.  From the
            antigrain documentation, if `filternorm` = 1, the filter
            normalizes integer values and corrects the rounding errors. It
            doesn't do anything with the source floating point values, it
            corrects only integers according to the rule of 1.0 which means
            that any sum of pixel weights must be equal to 1.0.  So, the
            filter function must produce a graph of the proper shape.

        filterrad : scalar, optional, default: 4.0
            The filter radius for filters that have a radius parameter, i.e.
            when interpolation is one of: 'sinc', 'lanczos' or 'blackman'

        Returns
        --------
        image : `~matplotlib.image.AxesImage`

        Other parameters
        ----------------
        kwargs : `~matplotlib.artist.Artist` properties.

        See also
        --------
        matshow : Plot a matrix or an array as an image.

        Examples
        --------

        .. plot:: mpl_examples/pylab_examples/image_demo.py

        """

        if not self._hold:
            self.cla()

        if norm is not None:
            assert(isinstance(norm, mcolors.Normalize))
        if aspect is None:
            aspect = rcParams['image.aspect']
        self.set_aspect(aspect)
        im = mimage.AxesImage(self, cmap, norm, interpolation, origin, extent,
                       filternorm=filternorm,
                       filterrad=filterrad, resample=resample, **kwargs)

        im.set_data(X)
        im.set_alpha(alpha)
        self._set_artist_props(im)
        if im.get_clip_path() is None:
            # image does not already have clipping set, clip to axes patch
            im.set_clip_path(self.patch)
        #if norm is None and shape is None:
        #    im.set_clim(vmin, vmax)
        if vmin is not None or vmax is not None:
            im.set_clim(vmin, vmax)
        else:
            im.autoscale_None()
        im.set_url(url)

        # update ax.dataLim, and, if autoscaling, set viewLim
        # to tightly fit the image, regardless of dataLim.
        im.set_extent(im.get_extent())

        self.images.append(im)
        im._remove_method = lambda h: self.images.remove(h)

        return im

    @staticmethod
    def _pcolorargs(funcname, *args, **kw):
        # This takes one kwarg, allmatch.
        # If allmatch is True, then the incoming X, Y, C must
        # have matching dimensions, taking into account that
        # X and Y can be 1-D rather than 2-D.  This perfect
        # match is required for Gouroud shading.  For flat
        # shading, X and Y specify boundaries, so we need
        # one more boundary than color in each direction.
        # For convenience, and consistent with Matlab, we
        # discard the last row and/or column of C if necessary
        # to meet this condition.  This is done if allmatch
        # is False.

        allmatch = kw.pop("allmatch", False)

        if len(args) == 1:
            C = args[0]
            numRows, numCols = C.shape
            if allmatch:
                X, Y = np.meshgrid(np.arange(numCols), np.arange(numRows))
            else:
                X, Y = np.meshgrid(np.arange(numCols + 1),
                                   np.arange(numRows + 1))
            return X, Y, C

        if len(args) == 3:
            X, Y, C = args
            numRows, numCols = C.shape
        else:
            raise TypeError(
                'Illegal arguments to %s; see help(%s)' % (funcname, funcname))

        Nx = X.shape[-1]
        Ny = Y.shape[0]
        if len(X.shape) != 2 or X.shape[0] == 1:
            x = X.reshape(1, Nx)
            X = x.repeat(Ny, axis=0)
        if len(Y.shape) != 2 or Y.shape[1] == 1:
            y = Y.reshape(Ny, 1)
            Y = y.repeat(Nx, axis=1)
        if X.shape != Y.shape:
            raise TypeError(
                'Incompatible X, Y inputs to %s; see help(%s)' % (
                funcname, funcname))
        if allmatch:
            if not (Nx == numCols and Ny == numRows):
                raise TypeError('Dimensions of C %s are incompatible with'
                                ' X (%d) and/or Y (%d); see help(%s)' % (
                                    C.shape, Nx, Ny, funcname))
        else:
            if not (numCols in (Nx, Nx-1) and numRows in (Ny, Ny-1)):
                raise TypeError('Dimensions of C %s are incompatible with'
                                ' X (%d) and/or Y (%d); see help(%s)' % (
                                    C.shape, Nx, Ny, funcname))
            C = C[:Ny-1, :Nx-1]
        return X, Y, C

    @docstring.dedent_interpd
    def pcolor(self, *args, **kwargs):
        """
        Create a pseudocolor plot of a 2-D array.

        .. note::

            pcolor can be very slow for large arrays; consider
            using the similar but much faster
            :func:`~matplotlib.pyplot.pcolormesh` instead.

        Call signatures::

          pcolor(C, **kwargs)
          pcolor(X, Y, C, **kwargs)

        *C* is the array of color values.

        *X* and *Y*, if given, specify the (*x*, *y*) coordinates of
        the colored quadrilaterals; the quadrilateral for C[i,j] has
        corners at::

          (X[i,   j],   Y[i,   j]),
          (X[i,   j+1], Y[i,   j+1]),
          (X[i+1, j],   Y[i+1, j]),
          (X[i+1, j+1], Y[i+1, j+1]).

        Ideally the dimensions of *X* and *Y* should be one greater
        than those of *C*; if the dimensions are the same, then the
        last row and column of *C* will be ignored.

        Note that the the column index corresponds to the
        *x*-coordinate, and the row index corresponds to *y*; for
        details, see the :ref:`Grid Orientation
        <axes-pcolor-grid-orientation>` section below.

        If either or both of *X* and *Y* are 1-D arrays or column vectors,
        they will be expanded as needed into the appropriate 2-D arrays,
        making a rectangular grid.

        *X*, *Y* and *C* may be masked arrays.  If either C[i, j], or one
        of the vertices surrounding C[i,j] (*X* or *Y* at [i, j], [i+1, j],
        [i, j+1],[i+1, j+1]) is masked, nothing is plotted.

        Keyword arguments:

          *cmap*: [ *None* | Colormap ]
            A :class:`matplotlib.colors.Colormap` instance. If *None*, use
            rc settings.

          *norm*: [ *None* | Normalize ]
            An :class:`matplotlib.colors.Normalize` instance is used
            to scale luminance data to 0,1. If *None*, defaults to
            :func:`normalize`.

          *vmin*/*vmax*: [ *None* | scalar ]
            *vmin* and *vmax* are used in conjunction with *norm* to
            normalize luminance data.  If either is *None*, it
            is autoscaled to the respective min or max
            of the color array *C*.  If not *None*, *vmin* or
            *vmax* passed in here override any pre-existing values
            supplied in the *norm* instance.

          *shading*: [ 'flat' | 'faceted' ]
            If 'faceted', a black grid is drawn around each rectangle; if
            'flat', edges are not drawn. Default is 'flat', contrary to
            MATLAB.

            This kwarg is deprecated; please use 'edgecolors' instead:
              * shading='flat' -- edgecolors='none'
              * shading='faceted  -- edgecolors='k'

          *edgecolors*: [ *None* | ``'none'`` | color | color sequence]
            If *None*, the rc setting is used by default.

            If ``'none'``, edges will not be visible.

            An mpl color or sequence of colors will set the edge color

          *alpha*: ``0 <= scalar <= 1``   or *None*
            the alpha blending value

        Return value is a :class:`matplotlib.collections.Collection`
        instance.

        .. _axes-pcolor-grid-orientation:

        The grid orientation follows the MATLAB convention: an
        array *C* with shape (*nrows*, *ncolumns*) is plotted with
        the column number as *X* and the row number as *Y*, increasing
        up; hence it is plotted the way the array would be printed,
        except that the *Y* axis is reversed.  That is, *C* is taken
        as *C*(*y*, *x*).

        Similarly for :func:`meshgrid`::

          x = np.arange(5)
          y = np.arange(3)
          X, Y = np.meshgrid(x, y)

        is equivalent to::

          X = array([[0, 1, 2, 3, 4],
                     [0, 1, 2, 3, 4],
                     [0, 1, 2, 3, 4]])

          Y = array([[0, 0, 0, 0, 0],
                     [1, 1, 1, 1, 1],
                     [2, 2, 2, 2, 2]])

        so if you have::

          C = rand(len(x), len(y))

        then you need to transpose C::

          pcolor(X, Y, C.T)

        or::

          pcolor(C.T)

        MATLAB :func:`pcolor` always discards the last row and column
        of *C*, but matplotlib displays the last row and column if *X* and
        *Y* are not specified, or if *X* and *Y* have one more row and
        column than *C*.

        kwargs can be used to control the
        :class:`~matplotlib.collections.PolyCollection` properties:

        %(PolyCollection)s

        .. note::

            The default *antialiaseds* is False if the default
            *edgecolors*="none" is used.  This eliminates artificial lines
            at patch boundaries, and works regardless of the value of
            alpha.  If *edgecolors* is not "none", then the default
            *antialiaseds* is taken from
            rcParams['patch.antialiased'], which defaults to *True*.
            Stroking the edges may be preferred if *alpha* is 1, but
            will cause artifacts otherwise.

        .. seealso::

            :func:`~matplotlib.pyplot.pcolormesh`
                For an explanation of the differences between
                pcolor and pcolormesh.
        """

        if not self._hold:
            self.cla()

        alpha = kwargs.pop('alpha', None)
        norm = kwargs.pop('norm', None)
        cmap = kwargs.pop('cmap', None)
        vmin = kwargs.pop('vmin', None)
        vmax = kwargs.pop('vmax', None)
        if 'shading' in kwargs:
            cbook.warn_deprecated(
                '1.2', 'shading', alternative='edgecolors', obj_type='option')
        shading = kwargs.pop('shading', 'flat')

        X, Y, C = self._pcolorargs('pcolor', *args, allmatch=False)
        Ny, Nx = X.shape

        # convert to MA, if necessary.
        C = ma.asarray(C)
        X = ma.asarray(X)
        Y = ma.asarray(Y)
        mask = ma.getmaskarray(X) + ma.getmaskarray(Y)
        xymask = (mask[0:-1, 0:-1] + mask[1:, 1:] +
                  mask[0:-1, 1:] + mask[1:, 0:-1])
        # don't plot if C or any of the surrounding vertices are masked.
        mask = ma.getmaskarray(C) + xymask

        newaxis = np.newaxis
        compress = np.compress

        ravelmask = (mask == 0).ravel()
        X1 = compress(ravelmask, ma.filled(X[0:-1, 0:-1]).ravel())
        Y1 = compress(ravelmask, ma.filled(Y[0:-1, 0:-1]).ravel())
        X2 = compress(ravelmask, ma.filled(X[1:, 0:-1]).ravel())
        Y2 = compress(ravelmask, ma.filled(Y[1:, 0:-1]).ravel())
        X3 = compress(ravelmask, ma.filled(X[1:, 1:]).ravel())
        Y3 = compress(ravelmask, ma.filled(Y[1:, 1:]).ravel())
        X4 = compress(ravelmask, ma.filled(X[0:-1, 1:]).ravel())
        Y4 = compress(ravelmask, ma.filled(Y[0:-1, 1:]).ravel())
        npoly = len(X1)

        xy = np.concatenate((X1[:, newaxis], Y1[:, newaxis],
                             X2[:, newaxis], Y2[:, newaxis],
                             X3[:, newaxis], Y3[:, newaxis],
                             X4[:, newaxis], Y4[:, newaxis],
                             X1[:, newaxis], Y1[:, newaxis]),
                             axis=1)
        verts = xy.reshape((npoly, 5, 2))

        C = compress(ravelmask, ma.filled(C[0:Ny - 1, 0:Nx - 1]).ravel())

        linewidths = (0.25,)
        if 'linewidth' in kwargs:
            kwargs['linewidths'] = kwargs.pop('linewidth')
        kwargs.setdefault('linewidths', linewidths)

        if shading == 'faceted':
            edgecolors = 'k',
        else:
            edgecolors = 'none'

        if 'edgecolor' in kwargs:
            kwargs['edgecolors'] = kwargs.pop('edgecolor')
        ec = kwargs.setdefault('edgecolors', edgecolors)

        # aa setting will default via collections to patch.antialiased
        # unless the boundary is not stroked, in which case the
        # default will be False; with unstroked boundaries, aa
        # makes artifacts that are often disturbing.
        if 'antialiased' in kwargs:
            kwargs['antialiaseds'] = kwargs.pop('antialiased')
        if 'antialiaseds' not in kwargs and (is_string_like(ec) and
                ec.lower() == "none"):
            kwargs['antialiaseds'] = False

        collection = mcoll.PolyCollection(verts, **kwargs)

        collection.set_alpha(alpha)
        collection.set_array(C)
        if norm is not None:
            assert(isinstance(norm, mcolors.Normalize))
        collection.set_cmap(cmap)
        collection.set_norm(norm)
        collection.set_clim(vmin, vmax)
        collection.autoscale_None()
        self.grid(False)

        x = X.compressed()
        y = Y.compressed()

        # Transform from native to data coordinates?
        t = collection._transform
        if (not isinstance(t, mtransforms.Transform)
            and hasattr(t, '_as_mpl_transform')):
            t = t._as_mpl_transform(self.axes)

        if t and any(t.contains_branch_seperately(self.transData)):
            trans_to_data = t - self.transData
            pts = np.vstack([x, y]).T.astype(np.float)
            transformed_pts = trans_to_data.transform(pts)
            x = transformed_pts[..., 0]
            y = transformed_pts[..., 1]

        minx = np.amin(x)
        maxx = np.amax(x)
        miny = np.amin(y)
        maxy = np.amax(y)

        corners = (minx, miny), (maxx, maxy)
        self.update_datalim(corners)
        self.autoscale_view()
        self.add_collection(collection)
        return collection

    @docstring.dedent_interpd
    def pcolormesh(self, *args, **kwargs):
        """
        Plot a quadrilateral mesh.

        Call signatures::

          pcolormesh(C)
          pcolormesh(X, Y, C)
          pcolormesh(C, **kwargs)

        Create a pseudocolor plot of a 2-D array.

        pcolormesh is similar to :func:`~matplotlib.pyplot.pcolor`,
        but uses a different mechanism and returns a different
        object; pcolor returns a
        :class:`~matplotlib.collections.PolyCollection` but pcolormesh
        returns a
        :class:`~matplotlib.collections.QuadMesh`.  It is much faster,
        so it is almost always preferred for large arrays.

        *C* may be a masked array, but *X* and *Y* may not.  Masked
        array support is implemented via *cmap* and *norm*; in
        contrast, :func:`~matplotlib.pyplot.pcolor` simply does not
        draw quadrilaterals with masked colors or vertices.

        Keyword arguments:

          *cmap*: [ *None* | Colormap ]
            A :class:`matplotlib.colors.Colormap` instance. If *None*, use
            rc settings.

          *norm*: [ *None* | Normalize ]
            A :class:`matplotlib.colors.Normalize` instance is used to
            scale luminance data to 0,1. If *None*, defaults to
            :func:`normalize`.

          *vmin*/*vmax*: [ *None* | scalar ]
            *vmin* and *vmax* are used in conjunction with *norm* to
            normalize luminance data.  If either is *None*, it
            is autoscaled to the respective min or max
            of the color array *C*.  If not *None*, *vmin* or
            *vmax* passed in here override any pre-existing values
            supplied in the *norm* instance.

          *shading*: [ 'flat' | 'gouraud' ]
            'flat' indicates a solid color for each quad.  When
            'gouraud', each quad will be Gouraud shaded.  When gouraud
            shading, edgecolors is ignored.

          *edgecolors*: [*None* | ``'None'`` | ``'face'`` | color |
                         color sequence]
            If *None*, the rc setting is used by default.

            If ``'None'``, edges will not be visible.

            If ``'face'``, edges will have the same color as the faces.

            An mpl color or sequence of colors will set the edge color

          *alpha*: ``0 <= scalar <= 1``  or *None*
            the alpha blending value

        Return value is a :class:`matplotlib.collections.QuadMesh`
        object.

        kwargs can be used to control the
        :class:`matplotlib.collections.QuadMesh` properties:

        %(QuadMesh)s

        .. seealso::

            :func:`~matplotlib.pyplot.pcolor`
                For an explanation of the grid orientation and the
                expansion of 1-D *X* and/or *Y* to 2-D arrays.
        """
        if not self._hold:
            self.cla()

        alpha = kwargs.pop('alpha', None)
        norm = kwargs.pop('norm', None)
        cmap = kwargs.pop('cmap', None)
        vmin = kwargs.pop('vmin', None)
        vmax = kwargs.pop('vmax', None)
        shading = kwargs.pop('shading', 'flat').lower()
        antialiased = kwargs.pop('antialiased', False)
        kwargs.setdefault('edgecolors', 'None')

        allmatch = (shading == 'gouraud')

        X, Y, C = self._pcolorargs('pcolormesh', *args, allmatch=allmatch)
        Ny, Nx = X.shape

        # convert to one dimensional arrays
        C = C.ravel()
        X = X.ravel()
        Y = Y.ravel()

        coords = np.zeros(((Nx * Ny), 2), dtype=float)
        coords[:, 0] = X
        coords[:, 1] = Y

        collection = mcoll.QuadMesh(
            Nx - 1, Ny - 1, coords,
            antialiased=antialiased, shading=shading, **kwargs)
        collection.set_alpha(alpha)
        collection.set_array(C)
        if norm is not None:
            assert(isinstance(norm, mcolors.Normalize))
        collection.set_cmap(cmap)
        collection.set_norm(norm)
        collection.set_clim(vmin, vmax)
        collection.autoscale_None()

        self.grid(False)

        # Transform from native to data coordinates?
        t = collection._transform
        if (not isinstance(t, mtransforms.Transform)
            and hasattr(t, '_as_mpl_transform')):
            t = t._as_mpl_transform(self.axes)

        if t and any(t.contains_branch_seperately(self.transData)):
            trans_to_data = t - self.transData
            pts = np.vstack([X, Y]).T.astype(np.float)
            transformed_pts = trans_to_data.transform(pts)
            X = transformed_pts[..., 0]
            Y = transformed_pts[..., 1]

        minx = np.amin(X)
        maxx = np.amax(X)
        miny = np.amin(Y)
        maxy = np.amax(Y)

        corners = (minx, miny), (maxx, maxy)
        self.update_datalim(corners)
        self.autoscale_view()
        self.add_collection(collection)
        return collection

    @docstring.dedent_interpd
    def pcolorfast(self, *args, **kwargs):
        """
        pseudocolor plot of a 2-D array

        Experimental; this is a pcolor-type method that
        provides the fastest possible rendering with the Agg
        backend, and that can handle any quadrilateral grid.
        It supports only flat shading (no outlines), it lacks
        support for log scaling of the axes, and it does not
        have a pyplot wrapper.

        Call signatures::

          ax.pcolorfast(C, **kwargs)
          ax.pcolorfast(xr, yr, C, **kwargs)
          ax.pcolorfast(x, y, C, **kwargs)
          ax.pcolorfast(X, Y, C, **kwargs)

        C is the 2D array of color values corresponding to quadrilateral
        cells. Let (nr, nc) be its shape.  C may be a masked array.

        ``ax.pcolorfast(C, **kwargs)`` is equivalent to
        ``ax.pcolorfast([0,nc], [0,nr], C, **kwargs)``

        *xr*, *yr* specify the ranges of *x* and *y* corresponding to the
        rectangular region bounding *C*.  If::

            xr = [x0, x1]

        and::

            yr = [y0,y1]

        then *x* goes from *x0* to *x1* as the second index of *C* goes
        from 0 to *nc*, etc.  (*x0*, *y0*) is the outermost corner of
        cell (0,0), and (*x1*, *y1*) is the outermost corner of cell
        (*nr*-1, *nc*-1).  All cells are rectangles of the same size.
        This is the fastest version.

        *x*, *y* are 1D arrays of length *nc* +1 and *nr* +1, respectively,
        giving the x and y boundaries of the cells.  Hence the cells are
        rectangular but the grid may be nonuniform.  The speed is
        intermediate.  (The grid is checked, and if found to be
        uniform the fast version is used.)

        *X* and *Y* are 2D arrays with shape (*nr* +1, *nc* +1) that specify
        the (x,y) coordinates of the corners of the colored
        quadrilaterals; the quadrilateral for C[i,j] has corners at
        (X[i,j],Y[i,j]), (X[i,j+1],Y[i,j+1]), (X[i+1,j],Y[i+1,j]),
        (X[i+1,j+1],Y[i+1,j+1]).  The cells need not be rectangular.
        This is the most general, but the slowest to render.  It may
        produce faster and more compact output using ps, pdf, and
        svg backends, however.

        Note that the the column index corresponds to the x-coordinate,
        and the row index corresponds to y; for details, see
        the "Grid Orientation" section below.

        Optional keyword arguments:

          *cmap*: [ *None* | Colormap ]
            A :class:`matplotlib.colors.Colormap` instance from cm. If *None*,
            use rc settings.

          *norm*: [ *None* | Normalize ]
            A :class:`matplotlib.colors.Normalize` instance is used to scale
            luminance data to 0,1. If *None*, defaults to normalize()

          *vmin*/*vmax*: [ *None* | scalar ]
            *vmin* and *vmax* are used in conjunction with norm to normalize
            luminance data.  If either are *None*, the min and max
            of the color array *C* is used.  If you pass a norm instance,
            *vmin* and *vmax* will be *None*.

          *alpha*: ``0 <= scalar <= 1``  or *None*
            the alpha blending value

        Return value is an image if a regular or rectangular grid
        is specified, and a :class:`~matplotlib.collections.QuadMesh`
        collection in the general quadrilateral case.

        """

        if not self._hold:
            self.cla()

        alpha = kwargs.pop('alpha', None)
        norm = kwargs.pop('norm', None)
        cmap = kwargs.pop('cmap', None)
        vmin = kwargs.pop('vmin', None)
        vmax = kwargs.pop('vmax', None)
        if norm is not None:
            assert(isinstance(norm, mcolors.Normalize))

        C = args[-1]
        nr, nc = C.shape
        if len(args) == 1:
            style = "image"
            x = [0, nc]
            y = [0, nr]
        elif len(args) == 3:
            x, y = args[:2]
            x = np.asarray(x)
            y = np.asarray(y)
            if x.ndim == 1 and y.ndim == 1:
                if x.size == 2 and y.size == 2:
                    style = "image"
                else:
                    dx = np.diff(x)
                    dy = np.diff(y)
                    if (np.ptp(dx) < 0.01 * np.abs(dx.mean()) and
                        np.ptp(dy) < 0.01 * np.abs(dy.mean())):
                        style = "image"
                    else:
                        style = "pcolorimage"
            elif x.ndim == 2 and y.ndim == 2:
                style = "quadmesh"
            else:
                raise TypeError("arguments do not match valid signatures")
        else:
            raise TypeError("need 1 argument or 3 arguments")

        if style == "quadmesh":

            # convert to one dimensional arrays
            # This should also be moved to the QuadMesh class
            C = ma.ravel(C)  # data point in each cell is value
                             # at lower left corner
            X = x.ravel()
            Y = y.ravel()
            Nx = nc + 1
            Ny = nr + 1

            # The following needs to be cleaned up; the renderer
            # requires separate contiguous arrays for X and Y,
            # but the QuadMesh class requires the 2D array.
            coords = np.empty(((Nx * Ny), 2), np.float64)
            coords[:, 0] = X
            coords[:, 1] = Y

            # The QuadMesh class can also be changed to
            # handle relevant superclass kwargs; the initializer
            # should do much more than it does now.
            collection = mcoll.QuadMesh(nc, nr, coords, 0, edgecolors="None")
            collection.set_alpha(alpha)
            collection.set_array(C)
            collection.set_cmap(cmap)
            collection.set_norm(norm)
            self.add_collection(collection)
            xl, xr, yb, yt = X.min(), X.max(), Y.min(), Y.max()
            ret = collection

        else:
            # One of the image styles:
            xl, xr, yb, yt = x[0], x[-1], y[0], y[-1]
        if style == "image":

            im = mimage.AxesImage(self, cmap, norm,
                                        interpolation='nearest',
                                        origin='lower',
                                        extent=(xl, xr, yb, yt),
                                         **kwargs)
            im.set_data(C)
            im.set_alpha(alpha)
            self.images.append(im)
            ret = im

        if style == "pcolorimage":
            im = mimage.PcolorImage(self, x, y, C,
                                    cmap=cmap,
                                    norm=norm,
                                    alpha=alpha,
                                    **kwargs)
            self.images.append(im)
            ret = im

        self._set_artist_props(ret)
        if vmin is not None or vmax is not None:
            ret.set_clim(vmin, vmax)
        else:
            ret.autoscale_None()
        self.update_datalim(np.array([[xl, yb], [xr, yt]]))
        self.autoscale_view(tight=True)
        return ret

    def contour(self, *args, **kwargs):
        if not self._hold:
            self.cla()
        kwargs['filled'] = False
        return mcontour.QuadContourSet(self, *args, **kwargs)
    contour.__doc__ = mcontour.QuadContourSet.contour_doc

    def contourf(self, *args, **kwargs):
        if not self._hold:
            self.cla()
        kwargs['filled'] = True
        return mcontour.QuadContourSet(self, *args, **kwargs)
    contourf.__doc__ = mcontour.QuadContourSet.contour_doc

    def clabel(self, CS, *args, **kwargs):
        return CS.clabel(*args, **kwargs)
    clabel.__doc__ = mcontour.ContourSet.clabel.__doc__

    @docstring.dedent_interpd
    def table(self, **kwargs):
        """
        Add a table to the current axes.

        Call signature::

          table(cellText=None, cellColours=None,
                cellLoc='right', colWidths=None,
                rowLabels=None, rowColours=None, rowLoc='left',
                colLabels=None, colColours=None, colLoc='center',
                loc='bottom', bbox=None):

        Returns a :class:`matplotlib.table.Table` instance.  For finer
        grained control over tables, use the
        :class:`~matplotlib.table.Table` class and add it to the axes
        with :meth:`~matplotlib.axes.Axes.add_table`.

        Thanks to John Gill for providing the class and table.

        kwargs control the :class:`~matplotlib.table.Table`
        properties:

        %(Table)s
        """
        return mtable.table(self, **kwargs)

    def _make_twin_axes(self, *kl, **kwargs):
        """
        make a twinx axes of self. This is used for twinx and twiny.
        """
        ax2 = self.figure.add_axes(self.get_position(True), *kl, **kwargs)
        return ax2

    def twinx(self):
        """
        Call signature::

          ax = twinx()

        create a twin of Axes for generating a plot with a sharex
        x-axis but independent y axis.  The y-axis of self will have
        ticks on left and the returned axes will have ticks on the
        right.

        .. note::
            For those who are 'picking' artists while using twinx, pick
            events are only called for the artists in the top-most axes.
        """

        ax2 = self._make_twin_axes(sharex=self, frameon=False)
        ax2.yaxis.tick_right()
        ax2.yaxis.set_label_position('right')
        ax2.yaxis.set_offset_position('right')
        self.yaxis.tick_left()
        ax2.xaxis.set_visible(False)
        return ax2

    def twiny(self):
        """
        Call signature::

          ax = twiny()

        create a twin of Axes for generating a plot with a shared
        y-axis but independent x axis.  The x-axis of self will have
        ticks on bottom and the returned axes will have ticks on the
        top.

        .. note::
            For those who are 'picking' artists while using twiny, pick
            events are only called for the artists in the top-most axes.
        """

        ax2 = self._make_twin_axes(sharey=self, frameon=False)
        ax2.xaxis.tick_top()
        ax2.xaxis.set_label_position('top')
        self.xaxis.tick_bottom()
        ax2.yaxis.set_visible(False)
        return ax2

    def get_shared_x_axes(self):
        'Return a copy of the shared axes Grouper object for x axes'
        return self._shared_x_axes

    def get_shared_y_axes(self):
        'Return a copy of the shared axes Grouper object for y axes'
        return self._shared_y_axes

    #### Data analysis

    @docstring.dedent_interpd
    def hist(self, x, bins=10, range=None, normed=False, weights=None,
             cumulative=False, bottom=None, histtype='bar', align='mid',
             orientation='vertical', rwidth=None, log=False,
             color=None, label=None, stacked=False,
             **kwargs):
        """
        Plot a histogram.

        Compute and draw the histogram of *x*. The return value is a
        tuple (*n*, *bins*, *patches*) or ([*n0*, *n1*, ...], *bins*,
        [*patches0*, *patches1*,...]) if the input contains multiple
        data.

        Multiple data can be provided via *x* as a list of datasets
        of potentially different length ([*x0*, *x1*, ...]), or as
        a 2-D ndarray in which each column is a dataset.  Note that
        the ndarray form is transposed relative to the list form.

        Masked arrays are not supported at present.

        Parameters
        ----------
        x : array_like, shape (n, )
            Input values.

        bins : integer or array_like, optional, default: 10
            If an integer is given, `bins + 1` bin edges are returned,
            consistently with :func:`numpy.histogram` for numpy version >=
            1.3.

            Unequally spaced bins are supported if `bins` is a sequence.

        range : tuple, optional, default: None
            The lower and upper range of the bins. Lower and upper outliers
            are ignored. If not provided, `range` is (x.min(), x.max()). Range
            has no effect if `bins` is a sequence.

            If `bins` is a sequence or `range` is specified, autoscaling
            is based on the specified bin range instead of the
            range of x.

        normed : boolean, optional, default: False
            If `True`, the first element of the return tuple will
            be the counts normalized to form a probability density, i.e.,
            ``n/(len(x)`dbin)``, ie the integral of the histogram will sum to
            1. If *stacked* is also *True*, the sum of the histograms is
            normalized to 1.

        weights : array_like, shape (n, ), optional, default: None
            An array of weights, of the same shape as `x`.  Each value in `x`
            only contributes its associated weight towards the bin count
            (instead of 1).  If `normed` is True, the weights are normalized,
            so that the integral of the density over the range remains 1.

        cumulative : boolean, optional, default : True
            If `True`, then a histogram is computed where each bin gives the
            counts in that bin plus all bins for smaller values. The last bin
            gives the total number of datapoints.  If `normed` is also `True`
            then the histogram is normalized such that the last bin equals 1.
            If `cumulative` evaluates to less than 0 (e.g., -1), the direction
            of accumulation is reversed.  In this case, if `normed` is also
            `True`, then the histogram is normalized such that the first bin
            equals 1.

        histtype : ['bar' | 'barstacked' | 'step' | 'stepfilled'], optional
            The type of histogram to draw.

            - 'bar' is a traditional bar-type histogram.  If multiple data
              are given the bars are aranged side by side.

            - 'barstacked' is a bar-type histogram where multiple
              data are stacked on top of each other.

            - 'step' generates a lineplot that is by default
              unfilled.

            - 'stepfilled' generates a lineplot that is by default
              filled.

        align : ['left' | 'mid' | 'right'], optional, default: 'mid'
            Controls how the histogram is plotted.

                - 'left': bars are centered on the left bin edges.

                - 'mid': bars are centered between the bin edges.

                - 'right': bars are centered on the right bin edges.

        orientation : ['horizontal' | 'vertical'], optional
            If 'horizontal', `~matplotlib.pyplot.barh` will be used for
            bar-type histograms and the *bottom* kwarg will be the left edges.

        rwidth : scalar, optional, default: None
            The relative width of the bars as a fraction of the bin width.  If
            `None`, automatically compute the width. Ignored if `histtype` =
            'step' or 'stepfilled'.

        log : boolean, optional, default : False
            If `True`, the histogram axis will be set to a log scale. If `log`
            is `True` and `x` is a 1D array, empty bins will be filtered out
            and only the non-empty (`n`, `bins`, `patches`) will be returned.

        color : color or array_like of colors, optional, default: None
            Color spec or sequence of color specs, one per dataset.  Default
            (`None`) uses the standard line color sequence.

        label : string, optional, default: ''
            String, or sequence of strings to match multiple datasets.  Bar
            charts yield multiple patches per dataset, but only the first gets
            the label, so that the legend command will work as expected.

        stacked : boolean, optional, default : False
            If `True`, multiple data are stacked on top of each other If
            `False` multiple data are aranged side by side if histtype is
            'bar' or on top of each other if histtype is 'step'

        Returns
        -------
        tuple : (n, bins, patches) or ([n0, n1, ...], bins, [patches0, patches1,...])

        Other Parameters
        ----------------
        kwargs : `~matplotlib.patches.Patch` properties

        See also
        --------
        hist2d : 2D histograms

        Notes
        -----
        Until numpy release 1.5, the underlying numpy histogram function was
        incorrect with `normed`=`True` if bin sizes were unequal.  MPL
        inherited that error.  It is now corrected within MPL when using
        earlier numpy versions.

        Examples
        --------
        .. plot:: mpl_examples/statistics/histogram_demo_features.py

        """
        if not self._hold:
            self.cla()

        # xrange becomes range after 2to3
        bin_range = range
        range = __builtins__["range"]

        # NOTE: the range keyword overwrites the built-in func range !!!
        #       needs to be fixed in numpy                           !!!

        # Validate string inputs here so we don't have to clutter
        # subsequent code.
        if histtype not in ['bar', 'barstacked', 'step', 'stepfilled']:
            raise ValueError("histtype %s is not recognized" % histtype)

        if align not in ['left', 'mid', 'right']:
            raise ValueError("align kwarg %s is not recognized" % align)

        if orientation not in ['horizontal', 'vertical']:
            raise ValueError(
                "orientation kwarg %s is not recognized" % orientation)

        if histtype == 'barstacked' and not stacked:
            stacked = True

        # Massage 'x' for processing.
        # NOTE: Be sure any changes here is also done below to 'weights'
        if isinstance(x, np.ndarray) or not iterable(x[0]):
            # TODO: support masked arrays;
            x = np.asarray(x)
            if x.ndim == 2:
                x = x.T  # 2-D input with columns as datasets; switch to rows
            elif x.ndim == 1:
                x = x.reshape(1, x.shape[0])  # new view, single row
            else:
                raise ValueError("x must be 1D or 2D")
            if x.shape[1] < x.shape[0]:
                warnings.warn(
                    '2D hist input should be nsamples x nvariables;\n '
                    'this looks transposed (shape is %d x %d)' % x.shape[::-1])
        else:
            # multiple hist with data of different length
            x = [np.asarray(xi) for xi in x]

        nx = len(x)  # number of datasets

        if color is None:
            color = [self._get_lines.color_cycle.next()
                     for i in xrange(nx)]
        else:
            color = mcolors.colorConverter.to_rgba_array(color)
            if len(color) != nx:
                raise ValueError("color kwarg must have one color per dataset")

        # We need to do to 'weights' what was done to 'x'
        if weights is not None:
            if isinstance(weights, np.ndarray) or not iterable(weights[0]):
                w = np.array(weights)
                if w.ndim == 2:
                    w = w.T
                elif w.ndim == 1:
                    w.shape = (1, w.shape[0])
                else:
                    raise ValueError("weights must be 1D or 2D")
            else:
                w = [np.asarray(wi) for wi in weights]

            if len(w) != nx:
                raise ValueError('weights should have the same shape as x')
            for i in xrange(nx):
                if len(w[i]) != len(x[i]):
                    raise ValueError(
                        'weights should have the same shape as x')
        else:
            w = [None]*nx

        # Save the datalimits for the same reason:
        _saved_bounds = self.dataLim.bounds

        # Check whether bins or range are given explicitly. In that
        # case use those values for autoscaling.
        binsgiven = (cbook.iterable(bins) or bin_range is not None)

        # If bins are not specified either explicitly or via range,
        # we need to figure out the range required for all datasets,
        # and supply that to np.histogram.
        if not binsgiven:
            xmin = np.inf
            xmax = -np.inf
            for xi in x:
                xmin = min(xmin, xi.min())
                xmax = max(xmax, xi.max())
            bin_range = (xmin, xmax)

        #hist_kwargs = dict(range=range, normed=bool(normed))
        # We will handle the normed kwarg within mpl until we
        # get to the point of requiring numpy >= 1.5.
        hist_kwargs = dict(range=bin_range)

        n = []
        mlast = bottom
        for i in xrange(nx):
            # this will automatically overwrite bins,
            # so that each histogram uses the same bins
            m, bins = np.histogram(x[i], bins, weights=w[i], **hist_kwargs)
            m = m.astype(float) # causes problems later if it's an int
            if mlast is None:
                mlast = np.zeros(len(bins)-1, m.dtype)
            if normed and not stacked:
                db = np.diff(bins)
                m = (m.astype(float) / db) / m.sum()
            if stacked:
                m += mlast
                mlast[:] = m
            n.append(m)

        if stacked and normed:
            db = np.diff(bins)
            for m in n:
                m[:] = (m.astype(float) / db) / n[-1].sum()
        if cumulative:
            slc = slice(None)
            if cbook.is_numlike(cumulative) and cumulative < 0:
                slc = slice(None, None, -1)

            if normed:
                n = [(m * np.diff(bins))[slc].cumsum()[slc] for m in n]
            else:
                n = [m[slc].cumsum()[slc] for m in n]

        patches = []

        if histtype.startswith('bar'):
            # Save autoscale state for later restoration; turn autoscaling
            # off so we can do it all a single time at the end, instead
            # of having it done by bar or fill and then having to be redone.
            _saved_autoscalex = self.get_autoscalex_on()
            _saved_autoscaley = self.get_autoscaley_on()
            self.set_autoscalex_on(False)
            self.set_autoscaley_on(False)

            totwidth = np.diff(bins)

            if rwidth is not None:
                dr = min(1.0, max(0.0, rwidth))
            elif len(n) > 1:
                dr = 0.8
            else:
                dr = 1.0

            if histtype == 'bar' and not stacked:
                width = dr*totwidth/nx
                dw = width

                if nx > 1:
                    boffset = -0.5*dr*totwidth*(1.0-1.0/nx)
                else:
                    boffset = 0.0
                stacked = False
            elif histtype == 'barstacked' or stacked:
                width = dr*totwidth
                boffset, dw = 0.0, 0.0

            if align == 'mid' or align == 'edge':
                boffset += 0.5*totwidth
            elif align == 'right':
                boffset += totwidth

            if orientation == 'horizontal':
                _barfunc = self.barh
                bottom_kwarg = 'left'
            else:  # orientation == 'vertical'
                _barfunc = self.bar
                bottom_kwarg = 'bottom'

            for m, c in zip(n, color):
                if bottom is None:
                    bottom = np.zeros(len(m), np.float)
                if stacked:
                    height = m - bottom
                else:
                    height = m
                patch = _barfunc(bins[:-1]+boffset, height, width,
                                 align='center', log=log,
                                 color=c, **{bottom_kwarg: bottom})
                patches.append(patch)
                if stacked:
                    bottom[:] = m
                boffset += dw

            self.set_autoscalex_on(_saved_autoscalex)
            self.set_autoscaley_on(_saved_autoscaley)
            self.autoscale_view()

        elif histtype.startswith('step'):
            # these define the perimeter of the polygon
            x = np.zeros(4 * len(bins) - 3, np.float)
            y = np.zeros(4 * len(bins) - 3, np.float)

            x[0:2*len(bins)-1:2], x[1:2*len(bins)-1:2] = bins, bins[:-1]
            x[2*len(bins)-1:] = x[1:2*len(bins)-1][::-1]

            if log:
                if orientation == 'horizontal':
                    self.set_xscale('log', nonposx='clip')
                    logbase = self.xaxis._scale.base
                else:  # orientation == 'vertical'
                    self.set_yscale('log', nonposy='clip')
                    logbase = self.yaxis._scale.base

                # Setting a minimum of 0 results in problems for log plots
                if normed:
                    # For normed data, set to log base * minimum data value
                    # (gives 1 full tick-label unit for the lowest filled bin)
                    ndata = np.array(n)
                    minimum = (np.min(ndata[ndata > 0])) / logbase
                else:
                    # For non-normed data, set the min to log base,
                    # again so that there is 1 full tick-label unit
                    # for the lowest bin
                    minimum = 1.0 / logbase

                y[0], y[-1] = minimum, minimum
            else:
                minimum = np.min(bins)

            if align == 'left' or align == 'center':
                x -= 0.5*(bins[1]-bins[0])
            elif align == 'right':
                x += 0.5*(bins[1]-bins[0])

            # If fill kwarg is set, it will be passed to the patch collection,
            # overriding this
            fill = (histtype == 'stepfilled')

            xvals, yvals = [], []
            for m in n:
                # starting point for drawing polygon
                y[0] = y[-1]
                # top of the previous polygon becomes the bottom
                y[2*len(bins)-1:] = y[1:2*len(bins)-1][::-1]
                # set the top of this polygon
                y[1:2*len(bins)-1:2], y[2:2*len(bins):2] = m, m
                if log:
                    y[y < minimum] = minimum
                if orientation == 'horizontal':
                    x, y = y, x

                xvals.append(x.copy())
                yvals.append(y.copy())

            if fill:
                # add patches in reverse order so that when stacking,
                # items lower in the stack are plottted on top of
                # items higher in the stack
                for x, y, c in reversed(zip(xvals, yvals, color)):
                    patches.append(self.fill(
                        x, y,
                        closed=True,
                        facecolor=c))
            else:
                for x, y, c in reversed(zip(xvals, yvals, color)):
                    split = int(len(x) / 2) + 1
                    patches.append(self.fill(
                        x[:split], y[:split],
                        closed=False, edgecolor=c,
                        fill=False))

            # we return patches, so put it back in the expected order
            patches.reverse()

            # adopted from adjust_x/ylim part of the bar method
            if orientation == 'horizontal':
                xmin0 = max(_saved_bounds[0]*0.9, minimum)
                xmax = self.dataLim.intervalx[1]
                for m in n:
                    xmin = np.amin(m[m != 0]) # filter out the 0 height bins
                xmin = max(xmin*0.9, minimum)
                xmin = min(xmin0, xmin)
                self.dataLim.intervalx = (xmin, xmax)
            elif orientation == 'vertical':
                ymin0 = max(_saved_bounds[1]*0.9, minimum)
                ymax = self.dataLim.intervaly[1]
                for m in n:
                    ymin = np.amin(m[m != 0]) # filter out the 0 height bins
                ymin = max(ymin*0.9, minimum)
                ymin = min(ymin0, ymin)
                self.dataLim.intervaly = (ymin, ymax)

        if label is None:
            labels = [None]
        elif is_string_like(label):
            labels = [label]
        elif is_sequence_of_strings(label):
            labels = list(label)
        else:
            raise ValueError(
                'invalid label: must be string or sequence of strings')

        if len(labels) < nx:
            labels += [None] * (nx - len(labels))

        for (patch, lbl) in zip(patches, labels):
            if patch:
                p = patch[0]
                p.update(kwargs)
                if lbl is not None:
                    p.set_label(lbl)

                p.set_snap(False)

                for p in patch[1:]:
                    p.update(kwargs)
                    p.set_label('_nolegend_')

        if binsgiven:
            if orientation == 'vertical':
                self.update_datalim(
                    [(bins[0], 0), (bins[-1], 0)], updatey=False)
            else:
                self.update_datalim(
                    [(0, bins[0]), (0, bins[-1])], updatex=False)

        if nx == 1:
            return n[0], bins, cbook.silent_list('Patch', patches[0])
        else:
            return n, bins, cbook.silent_list('Lists of Patches', patches)

    @docstring.dedent_interpd
    def hist2d(self, x, y, bins=10, range=None, normed=False, weights=None,
               cmin=None, cmax=None, **kwargs):
        """
        Make a 2D histogram plot.

        Parameters
        ----------
        x, y: array_like, shape (n, )
            Input values

        bins: [None | int | [int, int] | array_like | [array, array]]

            The bin specification:

                - If int, the number of bins for the two dimensions
                  (nx=ny=bins).

                - If [int, int], the number of bins in each dimension
                  (nx, ny = bins).

                - If array_like, the bin edges for the two dimensions
                  (x_edges=y_edges=bins).

                - If [array, array], the bin edges in each dimension
                  (x_edges, y_edges = bins).

            The default value is 10.

        range : array_like shape(2, 2), optional, default: None
             The leftmost and rightmost edges of the bins along each dimension
             (if not specified explicitly in the bins parameters): [[xmin,
             xmax], [ymin, ymax]]. All values outside of this range will be
             considered outliers and not tallied in the histogram.

        normed : boolean, optional, default: False
             Normalize histogram.

        weights : array_like, shape (n, ), optional, default: None
            An array of values w_i weighing each sample (x_i, y_i).

        cmin : scalar, optional, default: None
             All bins that has count less than cmin will not be displayed and
             these count values in the return value count histogram will also
             be set to nan upon return

        cmax : scalar, optional, default: None
             All bins that has count more than cmax will not be displayed (set
             to none before passing to imshow) and these count values in the
             return value count histogram will also be set to nan upon return

        Returns
        -------
        The return value is ``(counts, xedges, yedges, Image)``.

        Other parameters
        -----------------
        kwargs : :meth:`pcolorfast` properties.

        See also
        --------
        hist : 1D histogram

        Notes
        -----
        Rendering the histogram with a logarithmic color scale is
        accomplished by passing a :class:`colors.LogNorm` instance to
        the *norm* keyword argument.

        Examples
        --------
        .. plot:: mpl_examples/pylab_examples/hist2d_demo.py
        """

        # xrange becomes range after 2to3
        bin_range = range
        range = __builtins__["range"]
        h, xedges, yedges = np.histogram2d(x, y, bins=bins, range=bin_range,
                                           normed=normed, weights=weights)

        if cmin is not None:
            h[h < cmin] = None
        if cmax is not None:
            h[h > cmax] = None

        pc = self.pcolorfast(xedges, yedges, h.T, **kwargs)
        self.set_xlim(xedges[0], xedges[-1])
        self.set_ylim(yedges[0], yedges[-1])

        return h, xedges, yedges, pc

    @docstring.dedent_interpd
    def psd(self, x, NFFT=256, Fs=2, Fc=0, detrend=mlab.detrend_none,
            window=mlab.window_hanning, noverlap=0, pad_to=None,
            sides='default', scale_by_freq=None, **kwargs):
        """
        Plot the power spectral density.

        Call signature::

          psd(x, NFFT=256, Fs=2, Fc=0, detrend=mlab.detrend_none,
              window=mlab.window_hanning, noverlap=0, pad_to=None,
              sides='default', scale_by_freq=None, **kwargs)

        The power spectral density by Welch's average periodogram
        method.  The vector *x* is divided into *NFFT* length
        segments.  Each segment is detrended by function *detrend* and
        windowed by function *window*.  *noverlap* gives the length of
        the overlap between segments.  The :math:`|\mathrm{fft}(i)|^2`
        of each segment :math:`i` are averaged to compute *Pxx*, with a
        scaling to correct for power loss due to windowing.  *Fs* is the
        sampling frequency.

        %(PSD)s

          *noverlap*: integer
            The number of points of overlap between blocks.  The default value
            is 0 (no overlap).

          *Fc*: integer
            The center frequency of *x* (defaults to 0), which offsets
            the x extents of the plot to reflect the frequency range used
            when a signal is acquired and then filtered and downsampled to
            baseband.

        Returns the tuple (*Pxx*, *freqs*).

        For plotting, the power is plotted as
        :math:`10\log_{10}(P_{xx})` for decibels, though *Pxx* itself
        is returned.

        References:
          Bendat & Piersol -- Random Data: Analysis and Measurement
          Procedures, John Wiley & Sons (1986)

        kwargs control the :class:`~matplotlib.lines.Line2D` properties:

        %(Line2D)s

        **Example:**

        .. plot:: mpl_examples/pylab_examples/psd_demo.py
        """
        if not self._hold:
            self.cla()
        pxx, freqs = mlab.psd(x, NFFT, Fs, detrend, window, noverlap, pad_to,
                              sides, scale_by_freq)
        pxx.shape = len(freqs),
        freqs += Fc

        if scale_by_freq in (None, True):
            psd_units = 'dB/Hz'
        else:
            psd_units = 'dB'

        self.plot(freqs, 10 * np.log10(pxx), **kwargs)
        self.set_xlabel('Frequency')
        self.set_ylabel('Power Spectral Density (%s)' % psd_units)
        self.grid(True)
        vmin, vmax = self.viewLim.intervaly
        intv = vmax - vmin
        logi = int(np.log10(intv))
        if logi == 0:
            logi = .1
        step = 10 * logi
        #print vmin, vmax, step, intv, math.floor(vmin), math.ceil(vmax)+1
        ticks = np.arange(math.floor(vmin), math.ceil(vmax) + 1, step)
        self.set_yticks(ticks)

        return pxx, freqs

    @docstring.dedent_interpd
    def csd(self, x, y, NFFT=256, Fs=2, Fc=0, detrend=mlab.detrend_none,
            window=mlab.window_hanning, noverlap=0, pad_to=None,
            sides='default', scale_by_freq=None, **kwargs):
        """
        Plot cross-spectral density.

        Call signature::

          csd(x, y, NFFT=256, Fs=2, Fc=0, detrend=mlab.detrend_none,
              window=mlab.window_hanning, noverlap=0, pad_to=None,
              sides='default', scale_by_freq=None, **kwargs)

        The cross spectral density :math:`P_{xy}` by Welch's average
        periodogram method.  The vectors *x* and *y* are divided into
        *NFFT* length segments.  Each segment is detrended by function
        *detrend* and windowed by function *window*.  The product of
        the direct FFTs of *x* and *y* are averaged over each segment
        to compute :math:`P_{xy}`, with a scaling to correct for power
        loss due to windowing.

        Returns the tuple (*Pxy*, *freqs*).  *P* is the cross spectrum
        (complex valued), and :math:`10\log_{10}|P_{xy}|` is
        plotted.

        %(PSD)s

          *noverlap*: integer
            The number of points of overlap between blocks.  The
            default value is 0 (no overlap).

          *Fc*: integer
            The center frequency of *x* (defaults to 0), which offsets
            the x extents of the plot to reflect the frequency range used
            when a signal is acquired and then filtered and downsampled to
            baseband.

        References:
          Bendat & Piersol -- Random Data: Analysis and Measurement
          Procedures, John Wiley & Sons (1986)

        kwargs control the Line2D properties:

        %(Line2D)s

        **Example:**

        .. plot:: mpl_examples/pylab_examples/csd_demo.py

        .. seealso:

            :meth:`psd`
                For a description of the optional parameters.
        """
        if not self._hold:
            self.cla()
        pxy, freqs = mlab.csd(x, y, NFFT, Fs, detrend, window, noverlap,
            pad_to, sides, scale_by_freq)
        pxy.shape = len(freqs),
        # pxy is complex
        freqs += Fc

        self.plot(freqs, 10 * np.log10(np.absolute(pxy)), **kwargs)
        self.set_xlabel('Frequency')
        self.set_ylabel('Cross Spectrum Magnitude (dB)')
        self.grid(True)
        vmin, vmax = self.viewLim.intervaly

        intv = vmax - vmin
        step = 10 * int(np.log10(intv))

        ticks = np.arange(math.floor(vmin), math.ceil(vmax) + 1, step)
        self.set_yticks(ticks)

        return pxy, freqs

    @docstring.dedent_interpd
    def cohere(self, x, y, NFFT=256, Fs=2, Fc=0, detrend=mlab.detrend_none,
               window=mlab.window_hanning, noverlap=0, pad_to=None,
               sides='default', scale_by_freq=None, **kwargs):
        """
        Plot the coherence between *x* and *y*.

        Call signature::

          cohere(x, y, NFFT=256, Fs=2, Fc=0, detrend = mlab.detrend_none,
                 window = mlab.window_hanning, noverlap=0, pad_to=None,
                 sides='default', scale_by_freq=None, **kwargs)

        Plot the coherence between *x* and *y*.  Coherence is the
        normalized cross spectral density:

        .. math::

          C_{xy} = \\frac{|P_{xy}|^2}{P_{xx}P_{yy}}

        %(PSD)s

          *noverlap*: integer
            The number of points of overlap between blocks.  The
            default value is 0 (no overlap).

          *Fc*: integer
            The center frequency of *x* (defaults to 0), which offsets
            the x extents of the plot to reflect the frequency range used
            when a signal is acquired and then filtered and downsampled to
            baseband.

        The return value is a tuple (*Cxy*, *f*), where *f* are the
        frequencies of the coherence vector.

        kwargs are applied to the lines.

        References:

          * Bendat & Piersol -- Random Data: Analysis and Measurement
            Procedures, John Wiley & Sons (1986)

        kwargs control the :class:`~matplotlib.lines.Line2D`
        properties of the coherence plot:

        %(Line2D)s

        **Example:**

        .. plot:: mpl_examples/pylab_examples/cohere_demo.py
        """
        if not self._hold:
            self.cla()
        cxy, freqs = mlab.cohere(x, y, NFFT, Fs, detrend, window, noverlap,
            scale_by_freq)
        freqs += Fc

        self.plot(freqs, cxy, **kwargs)
        self.set_xlabel('Frequency')
        self.set_ylabel('Coherence')
        self.grid(True)

        return cxy, freqs

    @docstring.dedent_interpd
    def specgram(self, x, NFFT=256, Fs=2, Fc=0, detrend=mlab.detrend_none,
                 window=mlab.window_hanning, noverlap=128,
                 cmap=None, xextent=None, pad_to=None, sides='default',
                 scale_by_freq=None, **kwargs):
        """
        Plot a spectrogram.

        Call signature::

          specgram(x, NFFT=256, Fs=2, Fc=0, detrend=mlab.detrend_none,
                   window=mlab.window_hanning, noverlap=128,
                   cmap=None, xextent=None, pad_to=None, sides='default',
                   scale_by_freq=None, **kwargs)

        Compute and plot a spectrogram of data in *x*.  Data are split into
        *NFFT* length segments and the PSD of each section is
        computed.  The windowing function *window* is applied to each
        segment, and the amount of overlap of each segment is
        specified with *noverlap*. The spectrogram is plotted in decibels
        as a colormap (using imshow).

        %(PSD)s

          *noverlap*: integer
            The number of points of overlap between blocks.  The
            default value is 128.

          *Fc*: integer
            The center frequency of *x* (defaults to 0), which offsets
            the y extents of the plot to reflect the frequency range used
            when a signal is acquired and then filtered and downsampled to
            baseband.

          *cmap*:
            A :class:`matplotlib.colors.Colormap` instance; if *None*, use
            default determined by rc

          *xextent*:
            The image extent along the x-axis. xextent = (xmin,xmax)
            The default is (0,max(bins)), where bins is the return
            value from :func:`~matplotlib.mlab.specgram`

          *kwargs*:

            Additional kwargs are passed on to imshow which makes the
            specgram image

          Return value is (*Pxx*, *freqs*, *bins*, *im*):

          - *bins* are the time points the spectrogram is calculated over
          - *freqs* is an array of frequencies
          - *Pxx* is an array of shape `(len(times), len(freqs))` of power
          - *im* is a :class:`~matplotlib.image.AxesImage` instance

        .. note::

            If *x* is real (i.e. non-complex), only the positive
            spectrum is shown.  If *x* is complex, both positive and
            negative parts of the spectrum are shown.  This can be
            overridden using the *sides* keyword argument.

        Also note that while the plot is in dB, the *Pxx* array returned is
        linear in power.

        **Example:**

        .. plot:: mpl_examples/pylab_examples/specgram_demo.py
        """
        if not self._hold:
            self.cla()

        Pxx, freqs, bins = mlab.specgram(x, NFFT, Fs, detrend,
             window, noverlap, pad_to, sides, scale_by_freq)

        Z = 10. * np.log10(Pxx)
        Z = np.flipud(Z)

        if xextent is None:
            xextent = 0, np.amax(bins)
        xmin, xmax = xextent
        freqs += Fc
        extent = xmin, xmax, freqs[0], freqs[-1]
        im = self.imshow(Z, cmap, extent=extent, **kwargs)
        self.axis('auto')

        return Pxx, freqs, bins, im

    def spy(self, Z, precision=0, marker=None, markersize=None,
            aspect='equal', **kwargs):
        """
        Plot the sparsity pattern on a 2-D array.

        Call signature::

          spy(Z, precision=0, marker=None, markersize=None,
              aspect='equal', **kwargs)

        ``spy(Z)`` plots the sparsity pattern of the 2-D array *Z*.

        If *precision* is 0, any non-zero value will be plotted;
        else, values of :math:`|Z| > precision` will be plotted.

        For :class:`scipy.sparse.spmatrix` instances, there is a
        special case: if *precision* is 'present', any value present in
        the array will be plotted, even if it is identically zero.

        The array will be plotted as it would be printed, with
        the first index (row) increasing down and the second
        index (column) increasing to the right.

        By default aspect is 'equal', so that each array element
        occupies a square space; set the aspect kwarg to 'auto'
        to allow the plot to fill the plot box, or to any scalar
        number to specify the aspect ratio of an array element
        directly.

        Two plotting styles are available: image or marker. Both
        are available for full arrays, but only the marker style
        works for :class:`scipy.sparse.spmatrix` instances.

        If *marker* and *markersize* are *None*, an image will be
        returned and any remaining kwargs are passed to
        :func:`~matplotlib.pyplot.imshow`; else, a
        :class:`~matplotlib.lines.Line2D` object will be returned with
        the value of marker determining the marker type, and any
        remaining kwargs passed to the
        :meth:`~matplotlib.axes.Axes.plot` method.

        If *marker* and *markersize* are *None*, useful kwargs include:

        * *cmap*
        * *alpha*

        .. seealso::

            :func:`~matplotlib.pyplot.imshow`
               For image options.

        For controlling colors, e.g., cyan background and red marks,
        use::

          cmap = mcolors.ListedColormap(['c','r'])

        If *marker* or *markersize* is not *None*, useful kwargs include:

        * *marker*
        * *markersize*
        * *color*

        Useful values for *marker* include:

        * 's'  square (default)
        * 'o'  circle
        * '.'  point
        * ','  pixel

        .. seealso::

            :func:`~matplotlib.pyplot.plot`
               For plotting options
        """
        if marker is None and markersize is None and hasattr(Z, 'tocoo'):
            marker = 's'
        if marker is None and markersize is None:
            Z = np.asarray(Z)
            mask = np.absolute(Z) > precision

            if 'cmap' not in kwargs:
                kwargs['cmap'] = mcolors.ListedColormap(['w', 'k'],
                                                        name='binary')
            nr, nc = Z.shape
            extent = [-0.5, nc - 0.5, nr - 0.5, -0.5]
            ret = self.imshow(mask, interpolation='nearest', aspect=aspect,
                                extent=extent, origin='upper', **kwargs)
        else:
            if hasattr(Z, 'tocoo'):
                c = Z.tocoo()
                if precision == 'present':
                    y = c.row
                    x = c.col
                else:
                    nonzero = np.absolute(c.data) > precision
                    y = c.row[nonzero]
                    x = c.col[nonzero]
            else:
                Z = np.asarray(Z)
                nonzero = np.absolute(Z) > precision
                y, x = np.nonzero(nonzero)
            if marker is None:
                marker = 's'
            if markersize is None:
                markersize = 10
            marks = mlines.Line2D(x, y, linestyle='None',
                         marker=marker, markersize=markersize, **kwargs)
            self.add_line(marks)
            nr, nc = Z.shape
            self.set_xlim(xmin=-0.5, xmax=nc - 0.5)
            self.set_ylim(ymin=nr - 0.5, ymax=-0.5)
            self.set_aspect(aspect)
            ret = marks
        self.title.set_y(1.05)
        self.xaxis.tick_top()
        self.xaxis.set_ticks_position('both')
        self.xaxis.set_major_locator(mticker.MaxNLocator(nbins=9,
                                                 steps=[1, 2, 5, 10],
                                                 integer=True))
        self.yaxis.set_major_locator(mticker.MaxNLocator(nbins=9,
                                                 steps=[1, 2, 5, 10],
                                                 integer=True))
        return ret

    def matshow(self, Z, **kwargs):
        """
        Plot a matrix or array as an image.

        The matrix will be shown the way it would be printed, with the first
        row at the top.  Row and column numbering is zero-based.

        Parameters
        ----------
        Z : array_like shape (n, m)
            The matrix to be displayed.

        Returns
        -------
        image : `~matplotlib.image.AxesImage`

        Other parameters
        ----------------
        kwargs : `~matplotlib.axes.Axes.imshow` arguments
            Sets `origin` to 'upper', 'interpolation' to 'nearest' and
            'aspect' to equal.

        See also
        --------
        imshow : plot an image

        Examples
        --------
        .. plot:: mpl_examples/pylab_examples/matshow.py

        """
        Z = np.asanyarray(Z)
        nr, nc = Z.shape
        kw = {'origin': 'upper',
              'interpolation': 'nearest',
              'aspect': 'equal'}          # (already the imshow default)
        kw.update(kwargs)
        im = self.imshow(Z, **kw)
        self.title.set_y(1.05)
        self.xaxis.tick_top()
        self.xaxis.set_ticks_position('both')
        self.xaxis.set_major_locator(mticker.MaxNLocator(nbins=9,
                                                 steps=[1, 2, 5, 10],
                                                 integer=True))
        self.yaxis.set_major_locator(mticker.MaxNLocator(nbins=9,
                                                 steps=[1, 2, 5, 10],
                                                 integer=True))
        return im

    def get_default_bbox_extra_artists(self):
        return [artist for artist in self.get_children()
                if artist.get_visible()]

    def get_tightbbox(self, renderer, call_axes_locator=True):
        """
        Return the tight bounding box of the axes.
        The dimension of the Bbox in canvas coordinate.

        If *call_axes_locator* is *False*, it does not call the
        _axes_locator attribute, which is necessary to get the correct
        bounding box. ``call_axes_locator==False`` can be used if the
        caller is only intereted in the relative size of the tightbbox
        compared to the axes bbox.
        """

        bb = []

        if not self.get_visible():
            return None

        locator = self.get_axes_locator()
        if locator and call_axes_locator:
            pos = locator(self, renderer)
            self.apply_aspect(pos)
        else:
            self.apply_aspect()

        bb.append(self.get_window_extent(renderer))

        if self.title.get_visible():
            bb.append(self.title.get_window_extent(renderer))
        if self._left_title.get_visible():
            bb.append(self._left_title.get_window_extent(renderer))
        if self._right_title.get_visible():
            bb.append(self._right_title.get_window_extent(renderer))

        bb_xaxis = self.xaxis.get_tightbbox(renderer)
        if bb_xaxis:
            bb.append(bb_xaxis)

        bb_yaxis = self.yaxis.get_tightbbox(renderer)
        if bb_yaxis:
            bb.append(bb_yaxis)

        _bbox = mtransforms.Bbox.union(
            [b for b in bb if b.width != 0 or b.height != 0])

        return _bbox

    def minorticks_on(self):
        'Add autoscaling minor ticks to the axes.'
        for ax in (self.xaxis, self.yaxis):
            if ax.get_scale() == 'log':
                s = ax._scale
                ax.set_minor_locator(mticker.LogLocator(s.base, s.subs))
            else:
                ax.set_minor_locator(mticker.AutoMinorLocator())

    def minorticks_off(self):
        """Remove minor ticks from the axes."""
        self.xaxis.set_minor_locator(mticker.NullLocator())
        self.yaxis.set_minor_locator(mticker.NullLocator())

    def tricontour(self, *args, **kwargs):
        return mtri.tricontour(self, *args, **kwargs)
    tricontour.__doc__ = mtri.TriContourSet.tricontour_doc

    def tricontourf(self, *args, **kwargs):
        return mtri.tricontourf(self, *args, **kwargs)
    tricontourf.__doc__ = mtri.TriContourSet.tricontour_doc

    def tripcolor(self, *args, **kwargs):
        return mtri.tripcolor(self, *args, **kwargs)
    tripcolor.__doc__ = mtri.tripcolor.__doc__

    def triplot(self, *args, **kwargs):
        mtri.triplot(self, *args, **kwargs)
    triplot.__doc__ = mtri.triplot.__doc__


from matplotlib.gridspec import GridSpec, SubplotSpec


class SubplotBase:
    """
    Base class for subplots, which are :class:`Axes` instances with
    additional methods to facilitate generating and manipulating a set
    of :class:`Axes` within a figure.
    """

    def __init__(self, fig, *args, **kwargs):
        """
        *fig* is a :class:`matplotlib.figure.Figure` instance.

        *args* is the tuple (*numRows*, *numCols*, *plotNum*), where
        the array of subplots in the figure has dimensions *numRows*,
        *numCols*, and where *plotNum* is the number of the subplot
        being created.  *plotNum* starts at 1 in the upper left
        corner and increases to the right.


        If *numRows* <= *numCols* <= *plotNum* < 10, *args* can be the
        decimal integer *numRows* * 100 + *numCols* * 10 + *plotNum*.
        """

        self.figure = fig

        if len(args) == 1:
            if isinstance(args[0], SubplotSpec):
                self._subplotspec = args[0]
            else:
                try:
                    s = str(int(args[0]))
                    rows, cols, num = map(int, s)
                except ValueError:
                    raise ValueError(
                         'Single argument to subplot must be a 3-digit '
                         'integer')
                self._subplotspec = GridSpec(rows, cols)[num - 1]
                # num - 1 for converting from MATLAB to python indexing
        elif len(args) == 3:
            rows, cols, num = args
            rows = int(rows)
            cols = int(cols)
            if isinstance(num, tuple) and len(num) == 2:
                num = [int(n) for n in num]
                self._subplotspec = GridSpec(rows, cols)[num[0] - 1:num[1]]
            else:
                self._subplotspec = GridSpec(rows, cols)[int(num) - 1]
                # num - 1 for converting from MATLAB to python indexing
        else:
            raise ValueError('Illegal argument(s) to subplot: %s' % (args,))

        self.update_params()

        # _axes_class is set in the subplot_class_factory
        self._axes_class.__init__(self, fig, self.figbox, **kwargs)

    def __reduce__(self):
        # get the first axes class which does not inherit from a subplotbase
        not_subplotbase = lambda c: issubclass(c, Axes) and \
                                    not issubclass(c, SubplotBase)
        axes_class = [c for c in self.__class__.mro() if not_subplotbase(c)][0]
        r = [_PicklableSubplotClassConstructor(),
             (axes_class,),
             self.__getstate__()]
        return tuple(r)

    def get_geometry(self):
        """get the subplot geometry, eg 2,2,3"""
        rows, cols, num1, num2 = self.get_subplotspec().get_geometry()
        return rows, cols, num1 + 1  # for compatibility

    # COVERAGE NOTE: Never used internally or from examples
    def change_geometry(self, numrows, numcols, num):
        """change subplot geometry, e.g., from 1,1,1 to 2,2,3"""
        self._subplotspec = GridSpec(numrows, numcols)[num - 1]
        self.update_params()
        self.set_position(self.figbox)

    def get_subplotspec(self):
        """get the SubplotSpec instance associated with the subplot"""
        return self._subplotspec

    def set_subplotspec(self, subplotspec):
        """set the SubplotSpec instance associated with the subplot"""
        self._subplotspec = subplotspec

    def update_params(self):
        """update the subplot position from fig.subplotpars"""

        self.figbox, self.rowNum, self.colNum, self.numRows, self.numCols = \
                     self.get_subplotspec().get_position(self.figure,
                                                         return_all=True)

    def is_first_col(self):
        return self.colNum == 0

    def is_first_row(self):
        return self.rowNum == 0

    def is_last_row(self):
        return self.rowNum == self.numRows - 1

    def is_last_col(self):
        return self.colNum == self.numCols - 1

    # COVERAGE NOTE: Never used internally or from examples
    def label_outer(self):
        """
        set the visible property on ticklabels so xticklabels are
        visible only if the subplot is in the last row and yticklabels
        are visible only if the subplot is in the first column
        """
        lastrow = self.is_last_row()
        firstcol = self.is_first_col()
        for label in self.get_xticklabels():
            label.set_visible(lastrow)

        for label in self.get_yticklabels():
            label.set_visible(firstcol)

    def _make_twin_axes(self, *kl, **kwargs):
        """
        make a twinx axes of self. This is used for twinx and twiny.
        """
        from matplotlib.projections import process_projection_requirements
        kl = (self.get_subplotspec(),) + kl
        projection_class, kwargs, key = process_projection_requirements(
            self.figure, *kl, **kwargs)

        ax2 = subplot_class_factory(projection_class)(self.figure,
                                                      *kl, **kwargs)
        self.figure.add_subplot(ax2)
        return ax2

_subplot_classes = {}


def subplot_class_factory(axes_class=None):
    # This makes a new class that inherits from SubplotBase and the
    # given axes_class (which is assumed to be a subclass of Axes).
    # This is perhaps a little bit roundabout to make a new class on
    # the fly like this, but it means that a new Subplot class does
    # not have to be created for every type of Axes.
    if axes_class is None:
        axes_class = Axes

    new_class = _subplot_classes.get(axes_class)
    if new_class is None:
        new_class = type("%sSubplot" % (axes_class.__name__),
                         (SubplotBase, axes_class),
                         {'_axes_class': axes_class})
        _subplot_classes[axes_class] = new_class

    return new_class

# This is provided for backward compatibility
Subplot = subplot_class_factory()


class _PicklableSubplotClassConstructor(object):
    """
    This stub class exists to return the appropriate subplot
    class when __call__-ed with an axes class. This is purely to
    allow Pickling of Axes and Subplots.
    """
    def __call__(self, axes_class):
        # create a dummy object instance
        subplot_instance = _PicklableSubplotClassConstructor()
        subplot_class = subplot_class_factory(axes_class)
        # update the class to the desired subplot class
        subplot_instance.__class__ = subplot_class
        return subplot_instance


docstring.interpd.update(Axes=martist.kwdoc(Axes))
docstring.interpd.update(Subplot=martist.kwdoc(Axes))

"""
# this is some discarded code I was using to find the minimum positive
# data point for some log scaling fixes.  I realized there was a
# cleaner way to do it, but am keeping this around as an example for
# how to get the data out of the axes.  Might want to make something
# like this a method one day, or better yet make get_verts an Artist
# method

            minx, maxx = self.get_xlim()
            if minx<=0 or maxx<=0:
                # find the min pos value in the data
                xs = []
                for line in self.lines:
                    xs.extend(line.get_xdata(orig=False))
                for patch in self.patches:
                    xs.extend([x for x,y in patch.get_verts()])
                for collection in self.collections:
                    xs.extend([x for x,y in collection.get_verts()])
                posx = [x for x in xs if x>0]
                if len(posx):

                    minx = min(posx)
                    maxx = max(posx)
                    # warning, probably breaks inverted axis
                    self.set_xlim((0.1*minx, maxx))

"""<|MERGE_RESOLUTION|>--- conflicted
+++ resolved
@@ -4839,40 +4839,10 @@
             the y coordinate(s) of the bars
 
         color : scalar or array-like, optional
-            the colors of the bars
-
-<<<<<<< HEAD
+            the colors of the bar faces
+
         edgecolor : scalar or array-like, optional
             the colors of the bar edges
-=======
-          ===============   ==========================================
-          Keyword           Description
-          ===============   ==========================================
-          *width*           the widths of the bars
-          *bottom*          the y coordinates of the bottom edges of
-                            the bars
-          *color*           the colors of the bar faces
-          *edgecolor*       the colors of the bar edges
-          *linewidth*       width of bar edges; None means use default
-                            linewidth; 0 means don't draw edges.
-          *xerr*            if not None, will be used to generate
-                            errorbars on the bar chart
-          *yerr*            if not None, will be used to generate
-                            errorbars on the bar chart
-          *ecolor*          specifies the color of any errorbar
-          *capsize*         (default 3) determines the length in
-                            points of the error bar caps
-          *error_kw*        dictionary of kwargs to be passed to
-                            errorbar method. *ecolor* and *capsize*
-                            may be specified here rather than as
-                            independent kwargs.
-          *align*           'edge' (default) | 'center'
-          *orientation*     'vertical' | 'horizontal'
-          *log*             [False|True] False (default) leaves the
-                            orientation axis as-is; True sets it to
-                            log scale
-          ===============   ==========================================
->>>>>>> bce389f6
 
         linewidth : scalar or array-like, optional, default: None
             width of bar edge(s). If None, use default
