--- conflicted
+++ resolved
@@ -16,11 +16,7 @@
 
 
 # These colors are from Tableau
-<<<<<<< HEAD
-TABLEAU_COLORS = OrderedDict((
-=======
 TABLEAU_COLORS = (
->>>>>>> f63ae7aa
     ('blue', '#1f77b4'),
     ('orange', '#ff7f0e'),
     ('green', '#2ca02c'),
@@ -30,20 +26,12 @@
     ('pink', '#e377c2'),
     ('gray', '#7f7f7f'),
     ('olive', '#bcbd22'),
-<<<<<<< HEAD
-    ('cyan', '#17becf'))
-=======
     ('cyan', '#17becf'),
->>>>>>> f63ae7aa
 )
 
 # Normalize name to "tab:<name>" to avoid name collisions.
 TABLEAU_COLORS = OrderedDict(
-<<<<<<< HEAD
-    ('tab:' + name, value) for name, value in TABLEAU_COLORS.items())
-=======
     ('tab:' + name, value) for name, value in TABLEAU_COLORS)
->>>>>>> f63ae7aa
 
 # This mapping of color names -> hex values is taken from
 # a survey run by Randel Monroe see:
